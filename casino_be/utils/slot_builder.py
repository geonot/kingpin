--- conflicted
+++ resolved
@@ -133,36 +133,6 @@
 
     config_symbols_list = []
     for s_detail in symbol_config_details:
-<<<<<<< HEAD
-        symbol_data = {
-            "id": s_detail['id'], # This is the symbol_internal_id
-            "icon": asset_dir_for_config + s_detail['file'], # Path like /theme_name/sprite_0.png
-            "value": symbol_values_config.get(s_detail['id']),
-            "name": s_detail['name']
-        }
-        if min_symbols_to_match_arg is not None and min_symbols_to_match_arg > 0:
-            if s_detail['id'] in [1, 2, 3]: # Low-value
-                symbol_data["cluster_payouts"] = {
-                    str(min_symbols_to_match_arg): 0.5,
-                    str(min_symbols_to_match_arg + 1): 1.0
-                }
-            elif s_detail['id'] in [4, 5, 6]: # Mid-value
-                symbol_data["cluster_payouts"] = {
-                    str(min_symbols_to_match_arg): 1.0,
-                    str(min_symbols_to_match_arg + 1): 2.0
-                }
-            elif s_detail['id'] in [7, 8]: # High-value
-                symbol_data["cluster_payouts"] = {
-                    str(min_symbols_to_match_arg): 2.0,
-                    str(min_symbols_to_match_arg + 1): 4.0
-                }
-            else: # Scatter, Bonus, Wild
-                symbol_data["cluster_payouts"] = {}
-        else:
-            symbol_data["cluster_payouts"] = {} # Or omit if not needed when min_symbols_to_match is not set
-
-        config_symbols_list.append(symbol_data)
-=======
         symbol_obj = {
             "id": s_detail['id'], # This is the symbol_internal_id
             "icon": asset_dir_for_config + s_detail['file'], # Path like /theme_name/sprite_0.png
@@ -174,7 +144,6 @@
             # Default weights assigned based on typical symbol roles/values
             "weight": 1.0 # Default, will be overridden below
         }
->>>>>>> 65d1123f
 
         # Assign specific default weights based on symbol ID conventions
         symbol_id = s_detail['id']
