from flask import Flask, request, jsonify
from flask_limiter import Limiter
from flask_limiter.util import get_remote_address
from flask_sqlalchemy import SQLAlchemy
from flask_migrate import Migrate
from flask_jwt_extended import (
    JWTManager, create_access_token, create_refresh_token, jwt_required,
    get_jwt_identity, get_jti, current_user
)
from datetime import datetime, timedelta, timezone
import logging
from marshmallow import ValidationError

<<<<<<< HEAD
# Ensure UserBonus is imported from models - combining both Spacecrash and Poker models
from .models import (
    db, User, GameSession, Transaction, BonusCode, Slot, SlotSymbol, SlotBet, TokenBlacklist, 
    BlackjackTable, BlackjackHand, BlackjackAction, UserBonus,
    SpacecrashGame, SpacecrashBet,  # Spacecrash models
    PokerTable, PokerHand, PokerPlayerState  # Poker models
)
=======
# Ensure UserBonus is imported from models
from .models import db, User, GameSession, Transaction, BonusCode, Slot, SlotSymbol, SlotBet, TokenBlacklist, BlackjackTable, BlackjackHand, BlackjackAction, UserBonus, PlinkoDropLog # Added PlinkoDropLog
>>>>>>> 606da1c1
from .schemas import (
    UserSchema, RegisterSchema, LoginSchema, GameSessionSchema, SpinSchema, SpinRequestSchema,
    WithdrawSchema, UpdateSettingsSchema, DepositSchema, SlotSchema, JoinGameSchema,
    BonusCodeSchema, AdminUserSchema, TransactionSchema, UserListSchema, BonusCodeListSchema, TransactionListSchema,
    BalanceTransferSchema, BlackjackTableSchema, BlackjackHandSchema, JoinBlackjackSchema, BlackjackActionRequestSchema,
    AdminCreditDepositSchema, UserBonusSchema,
<<<<<<< HEAD
    SpacecrashBetSchema, SpacecrashGameSchema, SpacecrashGameHistorySchema, SpacecrashPlayerBetSchema,  # Spacecrash schemas
    PokerTableSchema, PokerPlayerStateSchema, PokerHandSchema, JoinPokerTableSchema, PokerActionSchema  # Poker schemas
=======
    PlinkoPlayRequestSchema, PlinkoPlayResponseSchema # Added Plinko Schemas
>>>>>>> 606da1c1
)
from .utils.bitcoin import generate_bitcoin_wallet
from .utils.spin_handler import handle_spin
from .utils.multiway_helper import handle_multiway_spin
from .utils.blackjack_helper import handle_join_blackjack, handle_blackjack_action
<<<<<<< HEAD
from .utils import spacecrash_handler
from .utils import poker_helper
from .config import Config
from .services.bonus_service import apply_bonus_to_deposit
=======
from .utils.plinko_helper import validate_plinko_params, calculate_winnings, STAKE_CONFIG, PAYOUT_MULTIPLIERS # Added Plinko Helpers and Configs
from .config import Config
from .services.bonus_service import apply_bonus_to_deposit # Import the new service
from http import HTTPStatus # For HTTP status codes
>>>>>>> 606da1c1

# --- App Initialization ---
app = Flask(__name__)
app.config.from_object(Config)

# --- Rate Limiter Setup ---
app.config['RATELIMIT_STORAGE_URI'] = Config.RATELIMIT_STORAGE_URI if hasattr(Config, 'RATELIMIT_STORAGE_URI') else 'memory://'
limiter = Limiter(
<<<<<<< HEAD
    app=app,
=======
    app=app, # Explicitly use keyword argument for app
>>>>>>> 606da1c1
    key_func=get_remote_address,
    default_limits=["200 per day", "50 per hour"]
)

# --- Database Setup ---
db.init_app(app)
# Adjusted directory to be relative to the app root if FLASK_APP makes 'casino_be' the app root path
migrate = Migrate(app, db, directory='migrations')

# --- JWT Setup ---
jwt = JWTManager(app)

# --- Logging Setup ---
logging.basicConfig(level=logging.INFO)
logger = logging.getLogger(__name__)

# --- JWT Helper Functions ---
@jwt.user_identity_loader
def user_identity_lookup(user):
    return user.id

@jwt.user_lookup_loader
def user_lookup_callback(_jwt_header, jwt_data):
    identity = jwt_data["sub"]
    return User.query.get(identity)

@jwt.token_in_blocklist_loader
def check_if_token_in_blacklist(jwt_header, jwt_payload):
    jti = jwt_payload['jti']
    now = datetime.now(timezone.utc)
    token = db.session.query(TokenBlacklist.id).filter_by(jti=jti).scalar()
    return token is not None

# --- Global Error Handler ---
@app.errorhandler(Exception)
def handle_unhandled_exception(e):
    logger.error("Unhandled exception caught by global error handler:", exc_info=True)
    return jsonify({
        'status': False,
        'status_message': 'An unexpected internal server error occurred. Please try again later.'
    }), 500

# --- Response Security Headers ---
@app.after_request
def add_security_headers(response):
    response.headers['X-Content-Type-Options'] = 'nosniff'
    response.headers['X-Frame-Options'] = 'DENY'
    response.headers['Content-Security-Policy'] = "default-src 'self'; script-src 'self'; object-src 'none'; frame-ancestors 'none';"
    if request.is_secure and not app.debug:
        response.headers['Strict-Transport-Security'] = 'max-age=31536000; includeSubDomains'
    return response

# --- Helper Functions ---
def is_admin():
    return current_user and current_user.is_admin

# --- API Routes ---

# === Authentication ===
@app.route('/api/me', methods=['GET'])
@jwt_required()
def get_current_user():
    try:
        user_data = UserSchema().dump(current_user)
        logger.info(f"User profile fetched: {current_user.username} (ID: {current_user.id})")
        return jsonify({'status': True, 'user': user_data}), 200
    except Exception as e:
        logger.error(f"Error fetching user profile: {str(e)}", exc_info=True)
        return jsonify({'status': False, 'status_message': 'Failed to fetch user profile.'}), 500

@app.route('/api/register', methods=['POST'])
@limiter.limit("10 per hour")
def register():
    data = request.get_json()
    errors = RegisterSchema().validate(data)
    if errors:
        return jsonify({'status': False, 'status_message': errors}), 400
    if User.query.filter_by(username=data['username']).first():
        return jsonify({'status': False, 'status_message': 'Username already exists'}), 409
    if User.query.filter_by(email=data['email']).first():
        return jsonify({'status': False, 'status_message': 'Email already exists'}), 409
    try:
        wallet_address = generate_bitcoin_wallet()
        if not wallet_address:
            return jsonify({'status': False, 'status_message': 'Failed to generate wallet address for user.'}), 500
        new_user = User(
            username=data['username'],
            email=data['email'],
            password=User.hash_password(data['password']),
            deposit_wallet_address=wallet_address
        )
        db.session.add(new_user)
        db.session.commit()
        access_token = create_access_token(identity=new_user)
        refresh_token = create_refresh_token(identity=new_user)
        user_data = UserSchema().dump(new_user)
        logger.info(f"User registered: {new_user.username} (ID: {new_user.id})")
        return jsonify({
            'status': True, 'user': user_data,
            'access_token': access_token, 'refresh_token': refresh_token
        }), 201
    except Exception as e:
        db.session.rollback()
        logger.error(f"Registration failed: {str(e)}", exc_info=True)
        return jsonify({'status': False, 'status_message': 'Registration failed.'}), 500

@app.route('/api/login', methods=['POST'])
@limiter.limit("10 per minute")
def login():
    data = request.get_json()
    schema = LoginSchema()
    try:
        validated_data = schema.load(data)
    except ValidationError as err:
        return jsonify({'status': False, 'status_message': err.messages}), 400

    user = User.query.filter_by(username=validated_data['username']).first()
    if not user or not User.verify_password(user.password, validated_data['password']):
        return jsonify({'status': False, 'status_message': 'Invalid credentials.'}), 401

    # Update last login time
    user.last_login_at = datetime.now(timezone.utc)
    db.session.commit()

    # Generate tokens
    access_token = create_access_token(identity=user)
    refresh_token = create_refresh_token(identity=user)
    user_data = UserSchema().dump(user)
    logger.info(f"User logged in: {user.username} (ID: {user.id})")
    return jsonify({
        'status': True, 'user': user_data,
        'access_token': access_token, 'refresh_token': refresh_token
    }), 200

@app.route('/api/refresh', methods=['POST'])
@jwt_required(refresh=True)
def refresh():
    new_access_token = create_access_token(identity=current_user)
    logger.info(f"Token refreshed for user: {current_user.username} (ID: {current_user.id})")
    return jsonify({'status': True, 'access_token': new_access_token}), 200

@app.route('/api/logout', methods=['POST'])
@jwt_required()
def logout():
    try:
        auth_header = request.headers.get('Authorization')
        if not auth_header or ' ' not in auth_header:
             return jsonify({"status": False, "status_message": "Invalid Authorization header"}), 400
        token = auth_header.split()[1]
        jti = get_jti(token)
        now = datetime.now(timezone.utc)
        expires = timedelta(hours=1)
        db.session.add(TokenBlacklist(jti=jti, created_at=now, expires_at=now + expires))
        db.session.commit()
        logger.info(f"User logged out: {current_user.username} (ID: {current_user.id})")
        return jsonify({"status": True, "status_message": "Successfully logged out"}), 200
    except Exception as e:
        db.session.rollback()
        logger.error(f"Logout failed: {str(e)}", exc_info=True)
        return jsonify({'status': False, 'status_message': 'Logout failed.'}), 500

@app.route('/api/logout2', methods=['POST'])
@jwt_required(refresh=True)
def logout2():
    try:
        auth_header = request.headers.get('Authorization')
        if not auth_header or ' ' not in auth_header:
             return jsonify({"status": False, "status_message": "Invalid Authorization header"}), 400
        token = auth_header.split()[1]
        jti = get_jti(token)
        now = datetime.now(timezone.utc)
        expires = timedelta(days=7)
        db.session.add(TokenBlacklist(jti=jti, created_at=now, expires_at=now + expires))
        db.session.commit()
        logger.info(f"User refresh token invalidated: {current_user.username} (ID: {current_user.id})")
        return jsonify({"status": True, "status_message": "Refresh token invalidated"}), 200
    except Exception as e:
        db.session.rollback()
        logger.error(f"Refresh token invalidation failed: {str(e)}", exc_info=True)
        return jsonify({'status': False, 'status_message': 'Refresh token invalidation failed.'}), 500

# === Game Play ===
@app.route('/api/end_session', methods=['POST'])
@jwt_required()
def end_session():
    user_id = current_user.id
    now = datetime.now(timezone.utc)
    try:
        active_sessions = GameSession.query.filter_by(user_id=user_id, session_end=None).all()
        if not active_sessions:
            return jsonify({'status': True, 'status_message': 'No active session to end'}), 200
        for session in active_sessions:
            session.session_end = now
        db.session.commit()
        logger.info(f"Ended active sessions for user {user_id}")
        return jsonify({'status': True, 'status_message': 'Session ended successfully'}), 200
    except Exception as e:
        db.session.rollback()
        logger.error(f"Failed to end session: {str(e)}", exc_info=True)
        return jsonify({'status': False, 'status_message': 'Failed to end session.'}), 500

@app.route('/api/join', methods=['POST'])
@jwt_required()
def join_game():
    data = request.get_json()
    errors = JoinGameSchema().validate(data)
    if errors:
        return jsonify({'status': False, 'status_message': errors}), 400
    game_type = data.get('game_type')
    slot_id = None
    table_id = None
    if game_type == 'blackjack':
        return jsonify({
            'status': False,
            'status_message': 'For blackjack games, please use the /api/join_blackjack endpoint.',
            'use_endpoint': '/api/join_blackjack'
        }), 400
    elif game_type == 'slot':
        slot_id_from_request = data.get('slot_id')
        if slot_id_from_request is None:
            return jsonify({'status': False, 'status_message': 'slot_id is required for slot games'}), 400
        slot = Slot.query.get(slot_id_from_request)
        if not slot:
            return jsonify({'status': False, 'status_message': f'Slot with ID {slot_id_from_request} not found'}), 404
        slot_id = slot_id_from_request
        table_id = None
    else:
        return jsonify({'status': False, 'status_message': f'Invalid game type: {game_type}'}), 400
    user_id = current_user.id
    now = datetime.now(timezone.utc)
    try:
        active_sessions = GameSession.query.filter_by(user_id=user_id, session_end=None).all()
        for session in active_sessions:
            session.session_end = now
        new_session = GameSession(user_id=user_id, slot_id=slot_id, table_id=table_id, game_type=game_type, session_start=now)
        db.session.add(new_session)
        db.session.commit()
        logger.info(f"User {user_id} joined {game_type} game, session {new_session.id} created.")
        return jsonify({'status': True, 'game_session': GameSessionSchema().dump(new_session), 'session_id': new_session.id}), 201
    except Exception as e:
        db.session.rollback()
        logger.error(f"Join game failed: {str(e)}", exc_info=True)
        return jsonify({'status': False, 'status_message': 'Failed to join game.'}), 500

@app.route('/api/spin', methods=['POST'])
@jwt_required()
def spin():
    data = request.get_json()
    errors = SpinRequestSchema().validate(data)
    if errors: 
        return jsonify({'status': False, 'status_message': errors}), 400
    user = current_user
    bet_amount_sats = data['bet_amount']
    if not isinstance(bet_amount_sats, int) or bet_amount_sats <= 0:
        return jsonify({'status': False, 'status_message': 'Invalid bet amount.'}), 400
    game_session = GameSession.query.filter_by(user_id=user.id, session_end=None).order_by(GameSession.session_start.desc()).first()
    if not game_session:
        return jsonify({'status': False, 'status_message': 'No active game session.'}), 404
    slot = Slot.query.get(game_session.slot_id)
    if not slot:
         return jsonify({'status': False, 'status_message': 'Slot not found for session.'}), 500
    if user.balance < bet_amount_sats and not (game_session.bonus_active and game_session.bonus_spins_remaining > 0):
        return jsonify({'status': False, 'status_message': 'Insufficient balance'}), 400
    
    spin_result_data = None
    try:
        if slot.is_multiway:
            if not slot.reel_configurations:
                logger.error(f"Spin attempt on multiway slot {slot.id} without reel_configurations by user {user.id}")
                return jsonify({"status": False, "status_message": "Slot is configured as multiway but lacks essential reel configurations."}), 400
            
            if not slot.symbols:
                 logger.error(f"Spin attempt on multiway slot {slot.id} without slot.symbols loaded by user {user.id}")
                 return jsonify({"status": False, "status_message": "Slot configuration incomplete (symbols missing)."}), 400

            spin_result_data = handle_multiway_spin(user, slot, game_session, bet_amount_sats)
        else:
            spin_result_data = handle_spin(user, slot, game_session, bet_amount_sats)
        
        db.session.commit()

        return jsonify({
            'status': True, 
            'result': spin_result_data['spin_result'],
            'win_amount': spin_result_data['win_amount_sats'],
            'winning_lines': spin_result_data['winning_lines'],
            'bonus_triggered': spin_result_data['bonus_triggered'],
            'bonus_active': spin_result_data['bonus_active'], 
            'bonus_spins_remaining': spin_result_data['bonus_spins_remaining'],
            'bonus_multiplier': spin_result_data['bonus_multiplier'], 
            'game_session': GameSessionSchema().dump(game_session),
            'user': UserSchema().dump(user)
        }), 200
    except ValueError as ve:
        db.session.rollback()
        logger.warning(f"Spin ValueError for user {user.id} on slot {slot.id if slot else 'N/A'}: {str(ve)}")
        return jsonify({'status': False, 'status_message': str(ve)}), 400
    except Exception as e:
        db.session.rollback()
        logger.error(f"Spin error: {str(e)}", exc_info=True)
        return jsonify({'status': False, 'status_message': 'Spin processing error.'}), 500

# === User Account ===
@app.route('/api/withdraw', methods=['POST'])
@limiter.limit("5 per hour")
@jwt_required()
def withdraw():
    data = request.get_json()
    errors = WithdrawSchema().validate(data)
    if errors:
        return jsonify({'status': False, 'status_message': errors}), 400
    user = current_user
    amount_sats = data['amount_sats']
    withdraw_address = data['withdraw_wallet_address']
    if not isinstance(amount_sats, int) or amount_sats <= 0:
         return jsonify({'status': False, 'status_message': 'Invalid withdrawal amount.'}), 400

    active_bonus_with_wagering = UserBonus.query.filter_by(
        user_id=user.id,
        is_active=True,
        is_completed=False,
        is_cancelled=False
    ).first()

    if active_bonus_with_wagering:
        if active_bonus_with_wagering.wagering_progress_sats < active_bonus_with_wagering.wagering_requirement_sats:
            remaining_wagering_sats = active_bonus_with_wagering.wagering_requirement_sats - active_bonus_with_wagering.wagering_progress_sats
            logger.warning(f"User {user.id} withdrawal blocked due to unmet wagering for UserBonus {active_bonus_with_wagering.id}.")
            return jsonify({
                'status': False,
                'status_message': f"Withdrawal blocked. You have an active bonus with unmet wagering requirements. "
                                  f"Remaining wagering needed: {remaining_wagering_sats} sats. "
                                  f"Bonus amount: {active_bonus_with_wagering.bonus_amount_awarded_sats} sats. "
                                  f"Wagering progress: {active_bonus_with_wagering.wagering_progress_sats}/{active_bonus_with_wagering.wagering_requirement_sats} sats."
            }), 403

    if user.balance < amount_sats:
        return jsonify({'status': False, 'status_message': 'Insufficient funds'}), 400
    try:
        user.balance -= amount_sats
        transaction = Transaction(
            user_id=user.id, amount=amount_sats, transaction_type='withdraw',
            status='pending', details={'withdraw_address': withdraw_address}
        )
        db.session.add(transaction)
        db.session.commit()
        logger.info(f"Withdrawal request for user {user.id}: {amount_sats} sats to {withdraw_address}. Tx ID: {transaction.id}")
        return jsonify({
            'status': True, 'withdraw_id': transaction.id, 'user': UserSchema().dump(user),
            'status_message': 'Withdrawal request submitted.'
        }), 201
    except Exception as e:
        db.session.rollback()
        logger.error(f"Withdrawal failed: {str(e)}", exc_info=True)
        return jsonify({'status': False, 'status_message': 'Withdrawal failed.'}), 500

@app.route('/api/settings', methods=['POST'])
@jwt_required()
def update_settings():
    data = request.get_json()
    errors = UpdateSettingsSchema().validate(data)
    if errors: 
        return jsonify({'status': False, 'status_message': errors}), 400
    user = current_user
    try:
        if 'email' in data and data['email'] != user.email:
            if User.query.filter(User.email == data['email'], User.id != user.id).first():
                return jsonify({'status': False, 'status_message': 'Email already in use.'}), 409
            user.email = data['email']
        if 'password' in data and data['password']:
            user.password = User.hash_password(data['password'])
        db.session.commit()
        logger.info(f"Settings updated for user {user.id}")
        return jsonify({'status': True, 'user': UserSchema().dump(user)}), 200
    except Exception as e:
        db.session.rollback()
        logger.error(f"Settings update failed: {str(e)}", exc_info=True)
        return jsonify({'status': False, 'status_message': 'Settings update failed.'}), 500

@app.route('/api/deposit', methods=['POST'])
@jwt_required()
def deposit():
    data = request.get_json()
    errors = DepositSchema().validate(data)
    if errors:
        return jsonify({'status': False, 'status_message': errors}), 400

    user = current_user
    deposit_amount_sats = data['deposit_amount_sats']
    bonus_code_str = data.get('bonus_code')

    final_bonus_applied_sats = 0
    final_user_bonus_id = None
    deposit_message = f"Deposit of {deposit_amount_sats} sats successful."
    bonus_message = ""
    status_code = 200

    try:
        # 1. Credit user's balance
        user.balance += deposit_amount_sats

        # 2. Create a deposit transaction
        deposit_transaction = Transaction(
            user_id=user.id,
            amount=deposit_amount_sats,
            transaction_type='deposit',
            status='completed',
            details={'description': f'User deposit of {deposit_amount_sats} sats via /api/deposit endpoint'}
        )
        db.session.add(deposit_transaction)
        logger.info(f"User {user.id} deposited {deposit_amount_sats} sats. Transaction ID: {deposit_transaction.id}")

        # 3. Apply bonus if a bonus code is provided
        if bonus_code_str:
            bonus_result = apply_bonus_to_deposit(user, bonus_code_str, deposit_amount_sats)

            if bonus_result['success']:
                final_bonus_applied_sats = bonus_result.get('bonus_value_sats', 0)
                final_user_bonus_id = bonus_result.get('user_bonus_id')
                bonus_message = bonus_result['message']
            else:
                bonus_message = f"Bonus application failed: {bonus_result['message']}"

        db.session.commit()

        combined_message = deposit_message
        if bonus_message:
            combined_message += f" {bonus_message}"

        user_data = UserSchema().dump(user)
        return jsonify({
            'status': True,
            'user': user_data,
            'status_message': combined_message.strip(),
            'deposit_sats': deposit_amount_sats,
            'bonus_applied_sats': final_bonus_applied_sats,
            'user_bonus_id': final_user_bonus_id
        }), status_code

    except Exception as e:
        db.session.rollback()
        logger.error(f"Deposit processing for user {user.id} failed: {str(e)}", exc_info=True)
        return jsonify({'status': False, 'status_message': 'Deposit processing failed due to an internal error.'}), 500

# === Public Info ===
@app.route('/api/slots', methods=['GET'])
def get_slots():
    try:
        slots = Slot.query.order_by(Slot.id).all()
        result = SlotSchema(many=True).dump(slots)
        return jsonify({'status': True, 'slots': result}), 200
    except Exception as e:
        logger.error(f"Failed to retrieve slots list: {str(e)}", exc_info=True)
        return jsonify({'status': False, 'status_message': 'Could not retrieve slot information.'}), 500

@app.route('/api/tables', methods=['GET'])
def get_tables():
    try:
        tables = BlackjackTable.query.filter_by(is_active=True).order_by(BlackjackTable.id).all()
        result = BlackjackTableSchema(many=True).dump(tables)
        return jsonify({'status': True, 'tables': result}), 200
    except Exception as e:
        logger.error(f"Failed to retrieve tables list: {str(e)}", exc_info=True)
        return jsonify({'status': False, 'status_message': 'Could not retrieve table information.'}), 500

# === Blackjack Endpoints ===
@app.route('/api/join_blackjack', methods=['POST'])
@jwt_required()
def join_blackjack():
    data = request.get_json()
    errors = JoinBlackjackSchema().validate(data)
    if errors:
        return jsonify({'status': False, 'status_message': errors}), 400
    table_id = data['table_id']
    bet_amount = data['bet_amount']
    table = BlackjackTable.query.get(table_id)
    if not table:
        return jsonify({'status': False, 'status_message': f'Table with ID {table_id} not found'}), 404
    if not table.is_active:
        return jsonify({'status': False, 'status_message': f'Table with ID {table_id} is not active'}), 400
    try:
        result = handle_join_blackjack(current_user, table, bet_amount)
        user_data = UserSchema().dump(current_user)
        logger.info(f"User {current_user.id} joined blackjack table {table_id} with bet {bet_amount}")
        return jsonify({'status': True, 'hand': result, 'user': user_data }), 201
    except ValueError as ve:
        return jsonify({'status': False, 'status_message': str(ve)}), 400
    except Exception as e:
        db.session.rollback()
        logger.error(f"Error joining blackjack: {str(e)}", exc_info=True)
        return jsonify({'status': False, 'status_message': 'Error joining blackjack game.'}), 500

@app.route('/api/blackjack_action', methods=['POST'])
@jwt_required()
def blackjack_action():
    data = request.get_json()
    errors = BlackjackActionRequestSchema().validate(data)
    if errors: 
        return jsonify({'status': False, 'status_message': errors}), 400
    hand_id = data['hand_id']
    action_type = data['action_type']
    hand_index = data.get('hand_index', 0)
    try:
        result = handle_blackjack_action(current_user, hand_id, action_type, hand_index)
        user_data = UserSchema().dump(current_user)
        logger.info(f"User {current_user.id} action {action_type} on hand {hand_id}")
        return jsonify({'status': True, 'action_result': result, 'user': user_data }), 200
    except ValueError as ve:
        return jsonify({'status': False, 'status_message': str(ve)}), 400
    except Exception as e:
        db.session.rollback()
        logger.error(f"Error in blackjack action: {str(e)}", exc_info=True)
        return jsonify({'status': False, 'status_message': 'Error in blackjack action.'}), 500


# === Plinko Endpoint ===
@app.route('/api/plinko/play', methods=['POST'])
@jwt_required()
@limiter.limit("120 per minute") # Example: Allow 2 drops per second per user on average
def plinko_play():
    current_user_id = get_jwt_identity()
    user = User.query.get(current_user_id)

    if not user:
        # This should ideally not happen if JWT is valid and user_lookup_loader works
        logger.error(f"Plinko play attempt by non-existent user ID: {current_user_id}")
        return jsonify({'error': 'User not found after authentication.'}), HTTPStatus.INTERNAL_SERVER_ERROR

    try:
        json_data = request.get_json()
        if not json_data:
            return jsonify({'error': 'Invalid JSON payload.'}), HTTPStatus.BAD_REQUEST
        
        schema = PlinkoPlayRequestSchema()
        loaded_data = schema.load(json_data)
    except Exception as e: # Catch Marshmallow's ValidationError and other potential errors during load
        logger.warning(f"Plinko play validation error for user {current_user_id}: {str(e)}")
        # Marshmallow's validate.ValidationError has 'messages' attribute
        error_messages = e.messages if hasattr(e, 'messages') else str(e)
        return jsonify({'error': 'Validation failed', 'messages': error_messages}), HTTPStatus.BAD_REQUEST

    stake_amount = loaded_data['stake_amount']
    chosen_stake_label = loaded_data['chosen_stake_label']
    slot_landed_label = loaded_data['slot_landed_label']

    # Use the refactored validation function from plinko_helper
    validation_result = validate_plinko_params(stake_amount, chosen_stake_label, slot_landed_label)
    if not validation_result['success']:
        logger.warning(f"Plinko parameter validation failed for user {user.id}: {validation_result['error']}")
        return jsonify(PlinkoPlayResponseSchema().dump({
            'success': False,
            'error': validation_result['error']
        })), HTTPStatus.BAD_REQUEST

    # Convert stake_amount to Satoshis (assuming frontend sends decimal value like 1.00 for 1 BTC or similar unit)
    # For this example, let's assume stake_amount is already in Satoshis or a comparable integer unit used for user.balance
    # If stake_amount is in a float unit (like BTC) and balance is in Satoshis, conversion is needed.
    # For now, assume stake_amount from request is in the same unit as user.balance.
    # If user.balance is in Satoshis, and stake_amount is float (e.g. 0.1 BTC), convert:
    # stake_amount_sats = int(stake_amount * 100_000_000)
    # For this subtask, we'll assume stake_amount is directly comparable to user.balance.
    # The schema defines stake_amount as Float, so we should ensure consistent unit handling.
    # Let's assume user.balance is in the smallest unit (e.g., satoshis) and stake_amount from FE is also in that smallest unit as a float.
    # To be safe, we should ensure stake_amount is treated as an integer if balance is integer.
    # Given User.balance is an Integer (typically Satoshis), let's cast stake_amount to int if it represents Satoshis.
    # However, STAKE_CONFIG uses float for min_bet/max_bet. This implies stake_amount should be float.
    # Let's clarify: if User.balance is integer (Satoshis), stake_amount from request should be converted to integer Satoshis.
    # For now, if User.balance is float, direct comparison is fine. Assume User.balance can handle floats for now, or adjust if it's strictly int.
# Define conversion factor for currency units (e.g., BTC to satoshis)
# This should ideally be in a config or a shared constants module.
SATOSHIS_PER_UNIT = 100_000_000

# === Plinko Endpoint ===
@app.route('/api/plinko/play', methods=['POST'])
@jwt_required()
@limiter.limit("120 per minute") # Example: Allow 2 drops per second per user on average
def plinko_play():
    current_user_id = get_jwt_identity()
    user = User.query.get(current_user_id)

    if not user:
        logger.error(f"Plinko play attempt by non-existent user ID: {current_user_id}")
        return jsonify({'error': 'User not found after authentication.'}), HTTPStatus.INTERNAL_SERVER_ERROR

    try:
        json_data = request.get_json()
        if not json_data:
            return jsonify({'error': 'Invalid JSON payload.'}), HTTPStatus.BAD_REQUEST
        
        schema = PlinkoPlayRequestSchema()
        loaded_data = schema.load(json_data)
    except Exception as e: 
        logger.warning(f"Plinko play validation error for user {current_user_id}: {str(e)}")
        error_messages = e.messages if hasattr(e, 'messages') else str(e)
        return jsonify({'error': 'Validation failed', 'messages': error_messages}), HTTPStatus.BAD_REQUEST

    stake_amount_float = loaded_data['stake_amount'] # This is in main unit (e.g., BTC)
    chosen_stake_label = loaded_data['chosen_stake_label']
    slot_landed_label = loaded_data['slot_landed_label']

    validation_result = validate_plinko_params(stake_amount_float, chosen_stake_label, slot_landed_label)
    if not validation_result['success']:
        logger.warning(f"Plinko parameter validation failed for user {user.id}: {validation_result['error']}")
        return jsonify(PlinkoPlayResponseSchema().dump({
            'success': False,
            'error': validation_result['error']
        })), HTTPStatus.BAD_REQUEST

    stake_amount_sats = int(stake_amount_float * SATOSHIS_PER_UNIT)
    
    # Ensure user.balance is treated as satoshis (BigInteger)
    if user.balance < stake_amount_sats:
        logger.warning(f"User {user.id} insufficient funds for Plinko: Balance {user.balance} sats, Stake {stake_amount_sats} sats")
        return jsonify(PlinkoPlayResponseSchema().dump({
            'success': False,
            'error': 'Insufficient funds',
            # Return balance in main unit for consistency in API response
            'new_balance': float(user.balance) / SATOSHIS_PER_UNIT 
        })), HTTPStatus.BAD_REQUEST

    try:
        multiplier = PAYOUT_MULTIPLIERS.get(slot_landed_label)
        if multiplier is None: # Should be caught by schema validation, but good for defense
            logger.error(f"Invalid slot_landed_label '{slot_landed_label}' made it past validation for user {user.id}.")
            return jsonify(PlinkoPlayResponseSchema().dump({
                'success': False, 'error': 'Internal error: Invalid slot outcome.'
            })), HTTPStatus.INTERNAL_SERVER_ERROR

        # 1. Create PlinkoDropLog entry (winnings_amount will be updated later)
        plinko_log = PlinkoDropLog(
            user_id=current_user_id,
            stake_amount=stake_amount_sats,
            chosen_stake_label=chosen_stake_label,
            slot_landed_label=slot_landed_label,
            multiplier_applied=multiplier,
            winnings_amount=0 # Placeholder, updated after calculation
        )
        db.session.add(plinko_log)
        db.session.flush() # To get plinko_log.id for FK in transactions

        # 2. Debit stake
        user.balance -= stake_amount_sats
        bet_transaction = Transaction(
            user_id=user.id, 
            amount=-stake_amount_sats, 
            transaction_type='plinko_bet', 
            status='completed', 
            details={'description': f'Plinko bet: {chosen_stake_label}, Landed: {slot_landed_label}'}, # Simplified details
            plinko_drop_id=plinko_log.id # Link to PlinkoDropLog
        )
        db.session.add(bet_transaction)
        
        # 3. Calculate winnings (in satoshis)
        winnings_sats = calculate_winnings(stake_amount_sats, slot_landed_label)
        
        # 4. Update PlinkoDropLog with actual winnings
        plinko_log.winnings_amount = winnings_sats
        
        # 5. Credit winnings (if any)
        if winnings_sats > 0:
            user.balance += winnings_sats
            win_transaction = Transaction(
                user_id=user.id, 
                amount=winnings_sats, 
                transaction_type='plinko_win', 
                status='completed', 
                details={'description': f'Plinko win. Stake: {stake_amount_float}, Landed: {slot_landed_label}'}, # Simplified details
                plinko_drop_id=plinko_log.id # Link to PlinkoDropLog
            )
            db.session.add(win_transaction)

        db.session.commit()
        
        # Convert amounts back to main unit for API response
        winnings_float = float(winnings_sats) / SATOSHIS_PER_UNIT
        new_balance_float = float(user.balance) / SATOSHIS_PER_UNIT

        logger.info(f"Plinko play successful for user {user.id}: Bet {stake_amount_float}, Won {winnings_float}. New balance: {new_balance_float}")
        
        response_data = {
            'success': True,
            'winnings': winnings_float,
            'new_balance': new_balance_float,
            'message': f"Bet {stake_amount_float} on {chosen_stake_label}, landed on {slot_landed_label}. Won {winnings_float}."
        }
        return jsonify(PlinkoPlayResponseSchema().dump(response_data)), HTTPStatus.OK

    except Exception as e:
        db.session.rollback()
        logger.error(f"Plinko play processing error for user {user.id}: {str(e)}", exc_info=True)
        return jsonify(PlinkoPlayResponseSchema().dump({
            'success': False,
            'error': 'An internal error occurred during game processing.'
        })), HTTPStatus.INTERNAL_SERVER_ERROR


# === Admin Routes ===
@app.route('/api/admin/dashboard', methods=['GET'])
@jwt_required()
def admin_dashboard():
    if not is_admin():
        return jsonify({'status': False, 'status_message': 'Access denied'}), 403
    try:
        total_users = db.session.query(User.id).count()
        total_sessions = db.session.query(GameSession.id).count()
        total_transactions = db.session.query(Transaction.id).count()
        pending_withdrawals = db.session.query(Transaction.id).filter_by(status='pending', transaction_type='withdraw').count()
        total_bonus_codes = db.session.query(BonusCode.id).count()
        active_bonus_codes = db.session.query(BonusCode.id).filter_by(is_active=True).count()
        total_balance_sats = db.session.query(db.func.sum(User.balance)).scalar() or 0
        dashboard_data = {
            'total_users': total_users, 'total_sessions': total_sessions,
            'total_transactions': total_transactions, 'pending_withdrawals': pending_withdrawals,
            'total_bonus_codes': total_bonus_codes, 'active_bonus_codes': active_bonus_codes,
            'total_balance_sats': total_balance_sats
        }
        return jsonify({'status': True, 'dashboard_data': dashboard_data}), 200
    except Exception as e:
        logger.error(f"Admin dashboard error: {str(e)}", exc_info=True)
        return jsonify({'status': False, 'status_message': 'Failed to retrieve admin dashboard data.'}), 500

@app.route('/api/admin/users', methods=['GET'])
@jwt_required()
def admin_get_users():
    if not is_admin(): 
        return jsonify({'status': False, 'status_message': 'Access denied'}), 403
    try:
        page = request.args.get('page', 1, type=int)
        per_page = request.args.get('per_page', 20, type=int)
        users_paginated = User.query.order_by(User.created_at.desc()).paginate(page=page, per_page=per_page, error_out=False)
        return jsonify({'status': True, 'users': UserListSchema().dump(users_paginated)}), 200
    except Exception as e:
        logger.error(f"Admin get users failed: {str(e)}", exc_info=True)
        return jsonify({'status': False, 'status_message': 'Failed to retrieve users.'}), 500

@app.route('/api/admin/users/<int:user_id>', methods=['GET'])
@jwt_required()
def admin_get_user(user_id):
    if not is_admin(): 
        return jsonify({'status': False, 'status_message': 'Access denied'}), 403
    try:
        user = User.query.get_or_404(user_id)
        return jsonify({'status': True, 'user': AdminUserSchema().dump(user)}), 200
    except Exception as e:
        logger.error(f"Admin get user {user_id} failed: {str(e)}", exc_info=True)
        return jsonify({'status': False, 'status_message': 'Failed to retrieve user details.'}), 500

@app.route('/api/admin/users/<int:user_id>', methods=['PUT'])
@jwt_required()
def admin_update_user(user_id):
    if not is_admin(): 
        return jsonify({'status': False, 'status_message': 'Access denied'}), 403
    user = User.query.get_or_404(user_id)
    data = request.get_json()
    schema = AdminUserSchema(partial=True, exclude=('password', 'deposit_wallet_private_key', 'deposit_wallet_address', 'balance'))
    errors = schema.validate(data)
    if errors: 
        return jsonify({'status': False, 'status_message': errors}), 400
    try:
        if 'email' in data and data['email'] != user.email:
            if User.query.filter(User.email == data['email'], User.id != user_id).first():
                return jsonify({'status': False, 'status_message': 'Email already in use.'}), 409
        for key, value in data.items():
            if hasattr(user, key) and key not in ['password', 'balance', 'deposit_wallet_address', 'deposit_wallet_private_key']:
                setattr(user, key, value)
        db.session.commit()
        logger.info(f"Admin {current_user.id} updated user {user_id}")
        return jsonify({'status': True, 'user': AdminUserSchema().dump(user)}), 200
    except Exception as e:
        db.session.rollback()
        logger.error(f"Admin update user {user_id} failed: {str(e)}", exc_info=True)
        return jsonify({'status': False, 'status_message': 'Failed to update user.'}), 500

@app.route('/api/admin/transactions', methods=['GET'])
@jwt_required()
def admin_get_transactions():
    if not is_admin(): 
        return jsonify({'status': False, 'status_message': 'Access denied'}), 403
    try:
        page = request.args.get('page', 1, type=int)
        per_page = request.args.get('per_page', 50, type=int)
        query = Transaction.query.order_by(Transaction.created_at.desc())
        user_id_filter = request.args.get('user_id', type=int)
        type_filter = request.args.get('type')
        status_filter = request.args.get('status')
        if user_id_filter: 
            query = query.filter(Transaction.user_id == user_id_filter)
        if type_filter: 
            query = query.filter(Transaction.transaction_type == type_filter)
        if status_filter: 
            query = query.filter(Transaction.status == status_filter)
        transactions_paginated = query.paginate(page=page, per_page=per_page, error_out=False)
        return jsonify({'status': True, 'transactions': TransactionListSchema().dump(transactions_paginated)}), 200
    except Exception as e:
        logger.error(f"Admin get transactions failed: {str(e)}", exc_info=True)
        return jsonify({'status': False, 'status_message': 'Failed to retrieve transactions.'}), 500

@app.route('/api/admin/transactions/<int:tx_id>', methods=['PUT'])
@jwt_required()
def admin_update_transaction(tx_id):
    if not is_admin(): 
        return jsonify({'status': False, 'status_message': 'Access denied'}), 403
    transaction = Transaction.query.get_or_404(tx_id)
    data = request.get_json()
    allowed_updates = ['status', 'details']
    update_data = {k: v for k, v in data.items() if k in allowed_updates}
    if not update_data:
        return jsonify({'status': False, 'status_message': 'No valid fields for update.'}), 400
    if transaction.transaction_type == 'withdraw' and 'status' in update_data:
        new_status = update_data['status']
        if transaction.status == 'pending' and new_status == 'completed':
            transaction.status = 'completed'
            if 'admin_notes' in data: 
                transaction.details = {**transaction.details, 'admin_notes': data['admin_notes']}
            logger.info(f"Admin {current_user.id} approved withdrawal {tx_id}")
        elif transaction.status == 'pending' and new_status == 'rejected':
            user = User.query.get(transaction.user_id)
            if user:
                user.balance += transaction.amount
                transaction.status = 'rejected'
                if 'admin_notes' in data: 
                    transaction.details = {**transaction.details, 'admin_notes': data['admin_notes']}
                logger.info(f"Admin {current_user.id} rejected withdrawal {tx_id}, refunded {transaction.amount} to user {user.id}")
            else:
                 return jsonify({'status': False, 'status_message': 'User not found for refund.'}), 500
        elif transaction.status != 'pending':
             return jsonify({'status': False, 'status_message': 'Cannot change status of processed withdrawal.'}), 400
        else:
             return jsonify({'status': False, 'status_message': 'Invalid status transition for withdrawal.'}), 400
    elif 'status' in update_data:
         return jsonify({'status': False, 'status_message': 'Status update not allowed for this type.'}), 400
    if 'details' in update_data and isinstance(update_data['details'], dict):
         transaction.details = {**transaction.details, **update_data['details']}
    try:
        db.session.commit()
        return jsonify({'status': True, 'transaction': TransactionSchema().dump(transaction)}), 200
    except Exception as e:
        db.session.rollback()
        logger.error(f"Admin update transaction {tx_id} failed: {str(e)}", exc_info=True)
        return jsonify({'status': False, 'status_message': 'Failed to update transaction.'}), 500

@app.route('/api/admin/credit_deposit', methods=['POST'])
@jwt_required()
def admin_credit_deposit():
    if not is_admin():
        return jsonify({'status': False, 'status_message': 'Access denied'}), 403
    data = request.get_json()
    schema = AdminCreditDepositSchema()
    errors = schema.validate(data)
    if errors: 
        return jsonify({'status': False, 'status_message': errors}), 400
    user_id = data['user_id']
    amount_sats = data['amount_sats']
    external_tx_id = data.get('external_tx_id')
    admin_notes = data.get('admin_notes')
    user = User.query.get(user_id)
    if not user:
        return jsonify({'status': False, 'status_message': f'User {user_id} not found.'}), 404
    try:
        user.balance += amount_sats
        transaction_details = {'credited_by_admin_id': current_user.id, 'credited_by_admin_username': current_user.username}
        if external_tx_id: 
            transaction_details['external_tx_id'] = external_tx_id
        if admin_notes: 
            transaction_details['admin_notes'] = admin_notes
        deposit_tx = Transaction(user_id=user.id, amount=amount_sats, transaction_type='deposit', status='completed', details=transaction_details)
        db.session.add(deposit_tx)
        db.session.commit()
        logger.info(f"Admin {current_user.username} credited {amount_sats} to user {user.username} (ID: {user.id})")
        return jsonify({'status': True, 'status_message': 'Deposit credited.', 'user_id': user.id, 'new_balance_sats': user.balance, 'transaction_id': deposit_tx.id}), 200
    except Exception as e:
        db.session.rollback()
        logger.error(f"Admin credit deposit failed: {str(e)}", exc_info=True)
        return jsonify({'status': False, 'status_message': 'Failed to credit deposit.'}), 500

@app.route('/api/admin/bonus_codes', methods=['GET'])
@jwt_required()
def admin_get_bonus_codes():
    if not is_admin(): 
        return jsonify({'status': False, 'status_message': 'Access denied'}), 403
    try:
        page = request.args.get('page', 1, type=int)
        per_page = request.args.get('per_page', 20, type=int)
        codes_paginated = BonusCode.query.order_by(BonusCode.created_at.desc()).paginate(page=page, per_page=per_page, error_out=False)
        return jsonify({'status': True, 'bonus_codes': BonusCodeListSchema().dump(codes_paginated)}), 200
    except Exception as e:
        logger.error(f"Admin get bonus codes failed: {str(e)}", exc_info=True)
        return jsonify({'status': False, 'status_message': 'Failed to retrieve bonus codes.'}), 500

@app.route('/api/admin/bonus_codes', methods=['POST'])
@jwt_required()
def admin_create_bonus_code():
    if not is_admin(): 
        return jsonify({'status': False, 'status_message': 'Access denied'}), 403
    data = request.get_json()
    schema = BonusCodeSchema(context={'check_unique': True})
    errors = schema.validate(data)
    if errors: 
        return jsonify({'status': False, 'status_message': errors}), 400
    try:
        new_code = schema.load(data, session=db.session)
        db.session.add(new_code)
        db.session.commit()
        logger.info(f"Admin {current_user.id} created bonus code {new_code.code_id}")
        return jsonify({'status': True, 'bonus_code': BonusCodeSchema().dump(new_code)}), 201
    except Exception as e:
        db.session.rollback()
        logger.error(f"Admin create bonus code failed: {str(e)}", exc_info=True)
        return jsonify({'status': False, 'status_message': 'Failed to create bonus code.'}), 500

@app.route('/api/admin/bonus_codes/<int:code_id>', methods=['PUT'])
@jwt_required()
def admin_update_bonus_code(code_id):
    if not is_admin(): 
        return jsonify({'status': False, 'status_message': 'Access denied'}), 403
    bonus_code = BonusCode.query.get_or_404(code_id)
    data = request.get_json()
    schema = BonusCodeSchema(partial=True, exclude=('code_id',))
    errors = schema.validate(data)
    if errors: 
        return jsonify({'status': False, 'status_message': errors}), 400
    try:
        updated_code = schema.load(data, instance=bonus_code, session=db.session, partial=True)
        db.session.commit()
        logger.info(f"Admin {current_user.id} updated bonus code {updated_code.code_id}")
        return jsonify({'status': True, 'bonus_code': BonusCodeSchema().dump(updated_code)}), 200
    except Exception as e:
        db.session.rollback()
        logger.error(f"Admin update bonus code {code_id} failed: {str(e)}", exc_info=True)
        return jsonify({'status': False, 'status_message': 'Failed to update bonus code.'}), 500

@app.route('/api/admin/bonus_codes/<int:code_id>', methods=['DELETE'])
@jwt_required()
def admin_delete_bonus_code(code_id):
    if not is_admin(): 
        return jsonify({'status': False, 'status_message': 'Access denied'}), 403
    bonus_code = BonusCode.query.get_or_404(code_id)
    try:
        db.session.delete(bonus_code)
        db.session.commit()
        logger.info(f"Admin {current_user.id} deleted bonus code {code_id}")
        return jsonify({'status': True, 'status_message': 'Bonus code deleted.'}), 200
    except Exception as e:
        db.session.rollback()
        logger.error(f"Admin delete bonus code {code_id} failed: {str(e)}", exc_info=True)
        return jsonify({'status': False, 'status_message': 'Failed to delete bonus code.'}), 500

# CLI command for cleanup
@app.cli.command('cleanup-expired-tokens')
def db_cleanup_expired_tokens_command():
    now = datetime.now(timezone.utc)
    try:
        count = db.session.query(TokenBlacklist).filter(TokenBlacklist.expires_at < now).count()
        db.session.query(TokenBlacklist).filter(TokenBlacklist.expires_at < now).delete()
        db.session.commit()
        print(f"Successfully deleted {count} expired token(s).")
    except Exception as e:
        db.session.rollback()
        print(f"Error during token cleanup: {str(e)}")

# === Spacecrash Game Endpoints ===

@app.route('/api/spacecrash/bet', methods=['POST'])
@jwt_required()
@limiter.limit("30 per minute")
def spacecrash_place_bet():
    data = request.get_json()
    schema = SpacecrashBetSchema()
    try:
        validated_data = schema.load(data)
    except ValidationError as err:
        return jsonify({'status': False, 'status_message': err.messages}), 400

    user = current_user
    bet_amount = validated_data['bet_amount']
    auto_eject_at = validated_data.get('auto_eject_at')

    if user.balance < bet_amount:
        return jsonify({'status': False, 'status_message': 'Insufficient balance.'}), 400

    current_game = SpacecrashGame.query.filter_by(status='betting').order_by(SpacecrashGame.created_at.desc()).first()

    if not current_game:
        return jsonify({'status': False, 'status_message': 'No active game accepting bets at the moment.'}), 404

    existing_bet = SpacecrashBet.query.filter_by(user_id=user.id, game_id=current_game.id).first()
    if existing_bet:
        return jsonify({'status': False, 'status_message': 'You have already placed a bet for this game.'}), 400
        
    try:
        new_bet = SpacecrashBet(
            user_id=user.id,
            game_id=current_game.id,
            bet_amount=bet_amount,
            auto_eject_at=auto_eject_at,
            status='placed'
        )
        user.balance -= bet_amount
        
        db.session.add(new_bet)
        db.session.commit()
        
        bet_dump_schema = SpacecrashPlayerBetSchema()
        logger.info(f"User {user.id} placed Spacecrash bet {new_bet.id} for {bet_amount} on game {current_game.id}")
        return jsonify({'status': True, 'status_message': 'Bet placed successfully.', 'bet': bet_dump_schema.dump(new_bet)}), 201

    except Exception as e:
        db.session.rollback()
        logger.error(f"Error placing Spacecrash bet for user {user.id}: {str(e)}", exc_info=True)
        return jsonify({'status': False, 'status_message': 'Failed to place bet due to an internal error.'}), 500


@app.route('/api/spacecrash/eject', methods=['POST'])
@jwt_required()
def spacecrash_eject_bet():
    user = current_user

    active_bet = SpacecrashBet.query.join(SpacecrashGame).filter(
        SpacecrashBet.user_id == user.id,
        SpacecrashGame.status == 'in_progress',
        SpacecrashBet.status == 'placed'
    ).first()

    if not active_bet:
        return jsonify({'status': False, 'status_message': 'No active bet to eject or game is not in progress.'}), 404

    if active_bet.game.status != 'in_progress':
        return jsonify({'status': False, 'status_message': 'Game is no longer in progress.'}), 400

    current_multiplier = spacecrash_handler.get_current_multiplier(active_bet.game)

    if active_bet.game.crash_point is None:
        logger.error(f"CRITICAL: Game {active_bet.game.id} is in_progress but crash_point is None during eject attempt by user {user.id}.")
        return jsonify({'status': False, 'status_message': 'Cannot process eject: game data inconsistent.'}), 500

    if current_multiplier >= active_bet.game.crash_point:
        active_bet.status = 'busted'
        active_bet.ejected_at = active_bet.game.crash_point
        active_bet.win_amount = 0
        message = 'Eject failed, game crashed before or at your eject point.'
        status_code = 400
        logger.info(f"User {user.id} busted Spacecrash bet {active_bet.id}. Attempted eject at {current_multiplier}x, crash was at {active_bet.game.crash_point}x.")
    else:
        active_bet.ejected_at = current_multiplier
        active_bet.win_amount = int(active_bet.bet_amount * active_bet.ejected_at)
        active_bet.status = 'ejected'
        user.balance += active_bet.win_amount
        message = 'Successfully ejected.'
        status_code = 200
        logger.info(f"User {user.id} ejected Spacecrash bet {active_bet.id} at {active_bet.ejected_at}x, won {active_bet.win_amount}")

    try:
        db.session.commit()
        
        bet_dump_schema = SpacecrashPlayerBetSchema()
        return jsonify({
            'status': True, 
            'status_message': 'Successfully ejected.', 
            'ejected_at': active_bet.ejected_at,
            'win_amount': active_bet.win_amount,
            'bet': bet_dump_schema.dump(active_bet)
        }), 200

    except Exception as e:
        db.session.rollback()
        logger.error(f"Error ejecting Spacecrash bet for user {user.id}: {str(e)}", exc_info=True)
        return jsonify({'status': False, 'status_message': 'Failed to eject bet due to an internal error.'}), 500

@app.route('/api/spacecrash/current_game', methods=['GET'])
def spacecrash_current_game_state():
    game = SpacecrashGame.query.filter(
        SpacecrashGame.status.in_(['in_progress', 'betting'])
    ).order_by(
        db.case(
            (SpacecrashGame.status == 'in_progress', 0),
            (SpacecrashGame.status == 'betting', 1),
            else_=2
        ),
        SpacecrashGame.created_at.desc()
    ).first()

    if not game:
        game = SpacecrashGame.query.filter_by(status='completed').order_by(SpacecrashGame.game_end_time.desc()).first()
        if not game:
            return jsonify({'status': False, 'status_message': 'No current or recent game found.'}), 404

    game_data = SpacecrashGameSchema().dump(game)
    
    if game.status == 'in_progress' and game.game_start_time:
        game_data['current_multiplier'] = spacecrash_handler.get_current_multiplier(game)
    elif game.status == 'betting':
        game_data['current_multiplier'] = 1.0
    elif game.status == 'completed':
        game_data['current_multiplier'] = game.crash_point

    bets_query = SpacecrashBet.query.filter_by(game_id=game.id).all()
    game_data['player_bets'] = SpacecrashPlayerBetSchema(many=True).dump(bets_query)

    return jsonify({'status': True, 'game': game_data}), 200


@app.route('/api/spacecrash/history', methods=['GET'])
def spacecrash_game_history():
    recent_games = SpacecrashGame.query.filter_by(status='completed').order_by(SpacecrashGame.game_end_time.desc()).limit(20).all()
    
    if not recent_games:
        return jsonify({'status': True, 'history': []}), 200

    history_data = SpacecrashGameHistorySchema(many=True).dump(recent_games)
    return jsonify({'status': True, 'history': history_data}), 200


@app.route('/api/spacecrash/admin/next_phase', methods=['POST'])
@jwt_required()
@limiter.limit("10 per minute")
def spacecrash_admin_next_phase():
    if not is_admin():
        return jsonify({'status': False, 'status_message': 'Access denied. Admin rights required.'}), 403

    data = request.get_json()
    game_id = data.get('game_id')
    target_phase = data.get('target_phase')
    client_seed_param = data.get('client_seed', 'default_client_seed_for_testing_123')
    nonce_param = data.get('nonce', 1)

    game = None
    if game_id:
        game = SpacecrashGame.query.get(game_id)
    else:
        if target_phase == 'betting':
            game = SpacecrashGame.query.filter_by(status='pending').order_by(SpacecrashGame.created_at.desc()).first()
            if not game:
                game = spacecrash_handler.create_new_game()
                db.session.add(game)
        elif target_phase == 'in_progress':
            game = SpacecrashGame.query.filter_by(status='betting').order_by(SpacecrashGame.created_at.desc()).first()
        elif target_phase == 'completed':
            game = SpacecrashGame.query.filter_by(status='in_progress').order_by(SpacecrashGame.created_at.desc()).first()

    if not game:
        return jsonify({'status': False, 'status_message': f'No suitable game found to transition for ID {game_id or "any"}.'}), 404

    original_status = game.status
    success = False
    message = f"Game {game.id} already in {game.status} state or invalid transition."

    try:
        if target_phase == 'betting':
            if game.status == 'pending':
                success = spacecrash_handler.start_betting_phase(game)
                message = f"Game {game.id} moved to betting phase." if success else f"Failed to move game {game.id} to betting."
            elif game.status == 'completed' or game.status == 'cancelled':
                new_game_instance = spacecrash_handler.create_new_game()
                db.session.add(new_game_instance)
                db.session.flush()
                success = spacecrash_handler.start_betting_phase(new_game_instance)
                if success:
                    game = new_game_instance
                    message = f"New game {game.id} created and moved to betting phase."
                else:
                    message = "Failed to create and move new game to betting phase."

        elif target_phase == 'in_progress':
            if game.status == 'betting':
                if not game.client_seed:
                    game.client_seed = client_seed_param 
                
                success = spacecrash_handler.start_game_round(game, game.client_seed or client_seed_param, nonce_param)
                message = f"Game {game.id} started (in progress). Crash point: {game.crash_point}" if success else f"Failed to start game {game.id}."
        
        elif target_phase == 'completed':
            if game.status == 'in_progress':
                success = spacecrash_handler.end_game_round(game)
                message = f"Game {game.id} ended. Final crash point: {game.crash_point}" if success else f"Failed to end game {game.id}."
        
        else:
            return jsonify({'status': False, 'status_message': f'Invalid target phase: {target_phase}.'}), 400

        if success:
            db.session.commit()
            logger.info(f"Admin {current_user.id} transitioned Spacecrash game {game.id} from {original_status} to {target_phase}.")
            return jsonify({'status': True, 'status_message': message, 'game_state': SpacecrashGameSchema().dump(game)}), 200
        else:
            return jsonify({'status': False, 'status_message': message, 'current_status': original_status}), 400

    except Exception as e:
        db.session.rollback()
        logger.error(f"Error transitioning Spacecrash game {game.id} to {target_phase} by admin {current_user.id}: {str(e)}", exc_info=True)
        return jsonify({'status': False, 'status_message': 'Failed to transition game phase due to an internal error.'}), 500<|MERGE_RESOLUTION|>--- conflicted
+++ resolved
@@ -11,46 +11,34 @@
 import logging
 from marshmallow import ValidationError
 
-<<<<<<< HEAD
-# Ensure UserBonus is imported from models - combining both Spacecrash and Poker models
+# Import all models - combining Spacecrash, Poker, and Plinko models
 from .models import (
     db, User, GameSession, Transaction, BonusCode, Slot, SlotSymbol, SlotBet, TokenBlacklist, 
     BlackjackTable, BlackjackHand, BlackjackAction, UserBonus,
     SpacecrashGame, SpacecrashBet,  # Spacecrash models
-    PokerTable, PokerHand, PokerPlayerState  # Poker models
+    PokerTable, PokerHand, PokerPlayerState,  # Poker models
+    PlinkoDropLog  # Plinko models
 )
-=======
-# Ensure UserBonus is imported from models
-from .models import db, User, GameSession, Transaction, BonusCode, Slot, SlotSymbol, SlotBet, TokenBlacklist, BlackjackTable, BlackjackHand, BlackjackAction, UserBonus, PlinkoDropLog # Added PlinkoDropLog
->>>>>>> 606da1c1
 from .schemas import (
     UserSchema, RegisterSchema, LoginSchema, GameSessionSchema, SpinSchema, SpinRequestSchema,
     WithdrawSchema, UpdateSettingsSchema, DepositSchema, SlotSchema, JoinGameSchema,
     BonusCodeSchema, AdminUserSchema, TransactionSchema, UserListSchema, BonusCodeListSchema, TransactionListSchema,
     BalanceTransferSchema, BlackjackTableSchema, BlackjackHandSchema, JoinBlackjackSchema, BlackjackActionRequestSchema,
     AdminCreditDepositSchema, UserBonusSchema,
-<<<<<<< HEAD
     SpacecrashBetSchema, SpacecrashGameSchema, SpacecrashGameHistorySchema, SpacecrashPlayerBetSchema,  # Spacecrash schemas
-    PokerTableSchema, PokerPlayerStateSchema, PokerHandSchema, JoinPokerTableSchema, PokerActionSchema  # Poker schemas
-=======
-    PlinkoPlayRequestSchema, PlinkoPlayResponseSchema # Added Plinko Schemas
->>>>>>> 606da1c1
+    PokerTableSchema, PokerPlayerStateSchema, PokerHandSchema, JoinPokerTableSchema, PokerActionSchema,  # Poker schemas
+    PlinkoPlayRequestSchema, PlinkoPlayResponseSchema  # Plinko schemas
 )
 from .utils.bitcoin import generate_bitcoin_wallet
 from .utils.spin_handler import handle_spin
 from .utils.multiway_helper import handle_multiway_spin
 from .utils.blackjack_helper import handle_join_blackjack, handle_blackjack_action
-<<<<<<< HEAD
 from .utils import spacecrash_handler
 from .utils import poker_helper
+from .utils.plinko_helper import validate_plinko_params, calculate_winnings, STAKE_CONFIG, PAYOUT_MULTIPLIERS
 from .config import Config
 from .services.bonus_service import apply_bonus_to_deposit
-=======
-from .utils.plinko_helper import validate_plinko_params, calculate_winnings, STAKE_CONFIG, PAYOUT_MULTIPLIERS # Added Plinko Helpers and Configs
-from .config import Config
-from .services.bonus_service import apply_bonus_to_deposit # Import the new service
-from http import HTTPStatus # For HTTP status codes
->>>>>>> 606da1c1
+from http import HTTPStatus
 
 # --- App Initialization ---
 app = Flask(__name__)
@@ -59,19 +47,14 @@
 # --- Rate Limiter Setup ---
 app.config['RATELIMIT_STORAGE_URI'] = Config.RATELIMIT_STORAGE_URI if hasattr(Config, 'RATELIMIT_STORAGE_URI') else 'memory://'
 limiter = Limiter(
-<<<<<<< HEAD
     app=app,
-=======
-    app=app, # Explicitly use keyword argument for app
->>>>>>> 606da1c1
     key_func=get_remote_address,
     default_limits=["200 per day", "50 per hour"]
 )
 
 # --- Database Setup ---
 db.init_app(app)
-# Adjusted directory to be relative to the app root if FLASK_APP makes 'casino_be' the app root path
-migrate = Migrate(app, db, directory='migrations')
+migrate = Migrate(app, db, directory='casino_be/migrations')
 
 # --- JWT Setup ---
 jwt = JWTManager(app)
@@ -588,7 +571,6 @@
     user = User.query.get(current_user_id)
 
     if not user:
-        # This should ideally not happen if JWT is valid and user_lookup_loader works
         logger.error(f"Plinko play attempt by non-existent user ID: {current_user_id}")
         return jsonify({'error': 'User not found after authentication.'}), HTTPStatus.INTERNAL_SERVER_ERROR
 
@@ -599,63 +581,7 @@
         
         schema = PlinkoPlayRequestSchema()
         loaded_data = schema.load(json_data)
-    except Exception as e: # Catch Marshmallow's ValidationError and other potential errors during load
-        logger.warning(f"Plinko play validation error for user {current_user_id}: {str(e)}")
-        # Marshmallow's validate.ValidationError has 'messages' attribute
-        error_messages = e.messages if hasattr(e, 'messages') else str(e)
-        return jsonify({'error': 'Validation failed', 'messages': error_messages}), HTTPStatus.BAD_REQUEST
-
-    stake_amount = loaded_data['stake_amount']
-    chosen_stake_label = loaded_data['chosen_stake_label']
-    slot_landed_label = loaded_data['slot_landed_label']
-
-    # Use the refactored validation function from plinko_helper
-    validation_result = validate_plinko_params(stake_amount, chosen_stake_label, slot_landed_label)
-    if not validation_result['success']:
-        logger.warning(f"Plinko parameter validation failed for user {user.id}: {validation_result['error']}")
-        return jsonify(PlinkoPlayResponseSchema().dump({
-            'success': False,
-            'error': validation_result['error']
-        })), HTTPStatus.BAD_REQUEST
-
-    # Convert stake_amount to Satoshis (assuming frontend sends decimal value like 1.00 for 1 BTC or similar unit)
-    # For this example, let's assume stake_amount is already in Satoshis or a comparable integer unit used for user.balance
-    # If stake_amount is in a float unit (like BTC) and balance is in Satoshis, conversion is needed.
-    # For now, assume stake_amount from request is in the same unit as user.balance.
-    # If user.balance is in Satoshis, and stake_amount is float (e.g. 0.1 BTC), convert:
-    # stake_amount_sats = int(stake_amount * 100_000_000)
-    # For this subtask, we'll assume stake_amount is directly comparable to user.balance.
-    # The schema defines stake_amount as Float, so we should ensure consistent unit handling.
-    # Let's assume user.balance is in the smallest unit (e.g., satoshis) and stake_amount from FE is also in that smallest unit as a float.
-    # To be safe, we should ensure stake_amount is treated as an integer if balance is integer.
-    # Given User.balance is an Integer (typically Satoshis), let's cast stake_amount to int if it represents Satoshis.
-    # However, STAKE_CONFIG uses float for min_bet/max_bet. This implies stake_amount should be float.
-    # Let's clarify: if User.balance is integer (Satoshis), stake_amount from request should be converted to integer Satoshis.
-    # For now, if User.balance is float, direct comparison is fine. Assume User.balance can handle floats for now, or adjust if it's strictly int.
-# Define conversion factor for currency units (e.g., BTC to satoshis)
-# This should ideally be in a config or a shared constants module.
-SATOSHIS_PER_UNIT = 100_000_000
-
-# === Plinko Endpoint ===
-@app.route('/api/plinko/play', methods=['POST'])
-@jwt_required()
-@limiter.limit("120 per minute") # Example: Allow 2 drops per second per user on average
-def plinko_play():
-    current_user_id = get_jwt_identity()
-    user = User.query.get(current_user_id)
-
-    if not user:
-        logger.error(f"Plinko play attempt by non-existent user ID: {current_user_id}")
-        return jsonify({'error': 'User not found after authentication.'}), HTTPStatus.INTERNAL_SERVER_ERROR
-
-    try:
-        json_data = request.get_json()
-        if not json_data:
-            return jsonify({'error': 'Invalid JSON payload.'}), HTTPStatus.BAD_REQUEST
-        
-        schema = PlinkoPlayRequestSchema()
-        loaded_data = schema.load(json_data)
-    except Exception as e: 
+    except Exception as e:
         logger.warning(f"Plinko play validation error for user {current_user_id}: {str(e)}")
         error_messages = e.messages if hasattr(e, 'messages') else str(e)
         return jsonify({'error': 'Validation failed', 'messages': error_messages}), HTTPStatus.BAD_REQUEST
@@ -680,13 +606,12 @@
         return jsonify(PlinkoPlayResponseSchema().dump({
             'success': False,
             'error': 'Insufficient funds',
-            # Return balance in main unit for consistency in API response
             'new_balance': float(user.balance) / SATOSHIS_PER_UNIT 
         })), HTTPStatus.BAD_REQUEST
 
     try:
         multiplier = PAYOUT_MULTIPLIERS.get(slot_landed_label)
-        if multiplier is None: # Should be caught by schema validation, but good for defense
+        if multiplier is None:
             logger.error(f"Invalid slot_landed_label '{slot_landed_label}' made it past validation for user {user.id}.")
             return jsonify(PlinkoPlayResponseSchema().dump({
                 'success': False, 'error': 'Internal error: Invalid slot outcome.'
@@ -711,7 +636,7 @@
             amount=-stake_amount_sats, 
             transaction_type='plinko_bet', 
             status='completed', 
-            details={'description': f'Plinko bet: {chosen_stake_label}, Landed: {slot_landed_label}'}, # Simplified details
+            details={'description': f'Plinko bet: {chosen_stake_label}, Landed: {slot_landed_label}'},
             plinko_drop_id=plinko_log.id # Link to PlinkoDropLog
         )
         db.session.add(bet_transaction)
@@ -730,7 +655,7 @@
                 amount=winnings_sats, 
                 transaction_type='plinko_win', 
                 status='completed', 
-                details={'description': f'Plinko win. Stake: {stake_amount_float}, Landed: {slot_landed_label}'}, # Simplified details
+                details={'description': f'Plinko win. Stake: {stake_amount_float}, Landed: {slot_landed_label}'},
                 plinko_drop_id=plinko_log.id # Link to PlinkoDropLog
             )
             db.session.add(win_transaction)
