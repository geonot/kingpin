--- conflicted
+++ resolved
@@ -7,61 +7,45 @@
     JWTManager, create_access_token, create_refresh_token, jwt_required,
     get_jwt_identity, get_jti, current_user
 )
-from datetime import datetime, timedelta, timezone # Use timezone-aware datetimes
-import logging # Add logging
-
-# Ensure UserBonus is imported from models
-<<<<<<< HEAD
-from .models import db, User, GameSession, Transaction, BonusCode, Slot, SlotSymbol, SlotBet, TokenBlacklist, BlackjackTable, BlackjackHand, BlackjackAction, UserBonus, SpacecrashGame, SpacecrashBet
-=======
+from datetime import datetime, timedelta, timezone
+import logging
+from marshmallow import ValidationError
+
+# Ensure UserBonus is imported from models - combining both Spacecrash and Poker models
 from .models import (
     db, User, GameSession, Transaction, BonusCode, Slot, SlotSymbol, SlotBet, TokenBlacklist, 
     BlackjackTable, BlackjackHand, BlackjackAction, UserBonus,
-    PokerTable, PokerHand, PokerPlayerState # Added Poker models
+    SpacecrashGame, SpacecrashBet,  # Spacecrash models
+    PokerTable, PokerHand, PokerPlayerState  # Poker models
 )
->>>>>>> 247ef177
 from .schemas import (
     UserSchema, RegisterSchema, LoginSchema, GameSessionSchema, SpinSchema, SpinRequestSchema,
     WithdrawSchema, UpdateSettingsSchema, DepositSchema, SlotSchema, JoinGameSchema,
     BonusCodeSchema, AdminUserSchema, TransactionSchema, UserListSchema, BonusCodeListSchema, TransactionListSchema,
     BalanceTransferSchema, BlackjackTableSchema, BlackjackHandSchema, JoinBlackjackSchema, BlackjackActionRequestSchema,
-<<<<<<< HEAD
-    AdminCreditDepositSchema, UserBonusSchema, SpacecrashBetSchema, SpacecrashGameSchema, SpacecrashGameHistorySchema, SpacecrashPlayerBetSchema
-=======
     AdminCreditDepositSchema, UserBonusSchema,
-    PokerTableSchema, PokerPlayerStateSchema, PokerHandSchema, JoinPokerTableSchema, PokerActionSchema # Added Poker schemas
->>>>>>> 247ef177
+    SpacecrashBetSchema, SpacecrashGameSchema, SpacecrashGameHistorySchema, SpacecrashPlayerBetSchema,  # Spacecrash schemas
+    PokerTableSchema, PokerPlayerStateSchema, PokerHandSchema, JoinPokerTableSchema, PokerActionSchema  # Poker schemas
 )
 from .utils.bitcoin import generate_bitcoin_wallet
 from .utils.spin_handler import handle_spin
-from .utils.multiway_helper import handle_multiway_spin # Added import
+from .utils.multiway_helper import handle_multiway_spin
 from .utils.blackjack_helper import handle_join_blackjack, handle_blackjack_action
-<<<<<<< HEAD
-from .utils import spacecrash_handler # Import the new handler module
-=======
-from .utils import poker_helper # Import the poker_helper module
->>>>>>> 247ef177
+from .utils import spacecrash_handler
+from .utils import poker_helper
 from .config import Config
-from .services.bonus_service import apply_bonus_to_deposit # Import the new service
+from .services.bonus_service import apply_bonus_to_deposit
 
 # --- App Initialization ---
 app = Flask(__name__)
 app.config.from_object(Config)
 
 # --- Rate Limiter Setup ---
-# It's important to configure RATELIMIT_STORAGE_URI before initializing Limiter if not using default memory
 app.config['RATELIMIT_STORAGE_URI'] = Config.RATELIMIT_STORAGE_URI if hasattr(Config, 'RATELIMIT_STORAGE_URI') else 'memory://'
 limiter = Limiter(
-<<<<<<< HEAD
     app=app,
     key_func=get_remote_address,
     default_limits=["200 per day", "50 per hour"]
-=======
-    app
-    # key_func and default_limits are expected to be set in app.config via Config class
-    # key_func=get_remote_address, 
-    # default_limits=["200 per day", "50 per hour"]
->>>>>>> 247ef177
 )
 
 # --- Database Setup ---
@@ -72,11 +56,7 @@
 jwt = JWTManager(app)
 
 # --- Logging Setup ---
-logging.basicConfig(
-    level=logging.DEBUG,
-    format="%(asctime)s [%(levelname)s] [%(name)s:%(funcName)s:%(lineno)d] - %(message)s",
-    datefmt="%Y-%m-%dT%H:%M:%S%z"
-)
+logging.basicConfig(level=logging.INFO)
 logger = logging.getLogger(__name__)
 
 # --- JWT Helper Functions ---
@@ -122,10 +102,8 @@
 # --- API Routes ---
 
 # === Authentication ===
-# ... (other auth routes remain unchanged) ...
 @app.route('/api/me', methods=['GET'])
 @jwt_required()
-# No specific rate limit for /me, will use default if any global limits apply or if default_limits is hit by IP.
 def get_current_user():
     try:
         user_data = UserSchema().dump(current_user)
@@ -172,15 +150,24 @@
         return jsonify({'status': False, 'status_message': 'Registration failed.'}), 500
 
 @app.route('/api/login', methods=['POST'])
-@limiter.limit("20 per hour")
+@limiter.limit("10 per minute")
 def login():
     data = request.get_json()
-    errors = LoginSchema().validate(data)
-    if errors:
-        return jsonify({'status': False, 'status_message': errors}), 400
-    user = User.query.filter_by(username=data['username']).first()
-    if not user or not User.verify_password(user.password, data['password']):
-        return jsonify({'status': False, 'status_message': 'Invalid username or password'}), 401
+    schema = LoginSchema()
+    try:
+        validated_data = schema.load(data)
+    except ValidationError as err:
+        return jsonify({'status': False, 'status_message': err.messages}), 400
+
+    user = User.query.filter_by(username=validated_data['username']).first()
+    if not user or not User.verify_password(user.password, validated_data['password']):
+        return jsonify({'status': False, 'status_message': 'Invalid credentials.'}), 401
+
+    # Update last login time
+    user.last_login_at = datetime.now(timezone.utc)
+    db.session.commit()
+
+    # Generate tokens
     access_token = create_access_token(identity=user)
     refresh_token = create_refresh_token(identity=user)
     user_data = UserSchema().dump(user)
@@ -238,7 +225,6 @@
         return jsonify({'status': False, 'status_message': 'Refresh token invalidation failed.'}), 500
 
 # === Game Play ===
-# ... (other game play routes like /api/end_session, /api/join, /api/spin remain unchanged from previous state) ...
 @app.route('/api/end_session', methods=['POST'])
 @jwt_required()
 def end_session():
@@ -306,7 +292,8 @@
 def spin():
     data = request.get_json()
     errors = SpinRequestSchema().validate(data)
-    if errors: return jsonify({'status': False, 'status_message': errors}), 400
+    if errors: 
+        return jsonify({'status': False, 'status_message': errors}), 400
     user = current_user
     bet_amount_sats = data['bet_amount']
     if not isinstance(bet_amount_sats, int) or bet_amount_sats <= 0:
@@ -324,20 +311,10 @@
     try:
         if slot.is_multiway:
             if not slot.reel_configurations:
-                # It's generally better to let the handler manage internal consistency checks
-                # if reel_configurations are loaded within it.
-                # However, if it's a direct ORM field access needed by the handler's signature,
-                # this check is useful here.
-                # For now, assume handle_multiway_spin expects slot.reel_configurations to be populated.
-                # db.session.rollback() # No DB changes made yet to rollback for this specific error.
                 logger.error(f"Spin attempt on multiway slot {slot.id} without reel_configurations by user {user.id}")
                 return jsonify({"status": False, "status_message": "Slot is configured as multiway but lacks essential reel configurations."}), 400
             
-            # Ensure slot.symbols is loaded if handle_multiway_spin relies on it directly
-            # This depends on how slot relationships are loaded (e.g. lazy='joined' or explicit loading)
-            # If slot.symbols is deferred, it might need explicit loading here or in the handler.
-            # For now, assume it's available as per Slot model definition (e.g. lazy='joined')
-            if not slot.symbols: # Basic check
+            if not slot.symbols:
                  logger.error(f"Spin attempt on multiway slot {slot.id} without slot.symbols loaded by user {user.id}")
                  return jsonify({"status": False, "status_message": "Slot configuration incomplete (symbols missing)."}), 400
 
@@ -345,23 +322,19 @@
         else:
             spin_result_data = handle_spin(user, slot, game_session, bet_amount_sats)
         
-        db.session.commit() # Commit all changes made by the spin handlers
-
-        # The structure of spin_result_data should be consistent from both handlers
-        # handle_multiway_spin needs to ensure its return dict matches this structure.
-        # 'result' key for spin_result_data['spin_result']
-        # 'win_amount' key for spin_result_data['win_amount_sats'] etc.
+        db.session.commit()
+
         return jsonify({
             'status': True, 
-            'result': spin_result_data['spin_result'], # Contains grid (and panes_per_reel for multiway)
+            'result': spin_result_data['spin_result'],
             'win_amount': spin_result_data['win_amount_sats'],
-            'winning_lines': spin_result_data['winning_lines'], # Paylines or Ways/Scatter data
+            'winning_lines': spin_result_data['winning_lines'],
             'bonus_triggered': spin_result_data['bonus_triggered'],
             'bonus_active': spin_result_data['bonus_active'], 
             'bonus_spins_remaining': spin_result_data['bonus_spins_remaining'],
             'bonus_multiplier': spin_result_data['bonus_multiplier'], 
-            'game_session': GameSessionSchema().dump(game_session), # Session might have been updated
-            'user': UserSchema().dump(user) # User balance might have changed
+            'game_session': GameSessionSchema().dump(game_session),
+            'user': UserSchema().dump(user)
         }), 200
     except ValueError as ve:
         db.session.rollback()
@@ -431,7 +404,8 @@
 def update_settings():
     data = request.get_json()
     errors = UpdateSettingsSchema().validate(data)
-    if errors: return jsonify({'status': False, 'status_message': errors}), 400
+    if errors: 
+        return jsonify({'status': False, 'status_message': errors}), 400
     user = current_user
     try:
         if 'email' in data and data['email'] != user.email:
@@ -457,7 +431,7 @@
         return jsonify({'status': False, 'status_message': errors}), 400
 
     user = current_user
-    deposit_amount_sats = data['deposit_amount_sats'] # Now required by schema
+    deposit_amount_sats = data['deposit_amount_sats']
     bonus_code_str = data.get('bonus_code')
 
     final_bonus_applied_sats = 0
@@ -483,20 +457,14 @@
 
         # 3. Apply bonus if a bonus code is provided
         if bonus_code_str:
-            # The apply_bonus_to_deposit service expects the deposit amount to determine eligibility for certain bonuses
             bonus_result = apply_bonus_to_deposit(user, bonus_code_str, deposit_amount_sats)
 
             if bonus_result['success']:
                 final_bonus_applied_sats = bonus_result.get('bonus_value_sats', 0)
                 final_user_bonus_id = bonus_result.get('user_bonus_id')
-                bonus_message = bonus_result['message'] # This message usually indicates bonus success
-                # user.balance would have been further updated by apply_bonus_to_deposit if successful
+                bonus_message = bonus_result['message']
             else:
-                # Bonus application failed, but deposit was successful.
-                # We'll append the bonus failure message to the deposit success message.
                 bonus_message = f"Bonus application failed: {bonus_result['message']}"
-                # Potentially adjust status code if bonus failure is critical, though usually it's a partial success (deposit OK)
-                # status_code = bonus_result.get('status_code', 400) # Example, might not be desired.
 
         db.session.commit()
 
@@ -520,7 +488,6 @@
         return jsonify({'status': False, 'status_message': 'Deposit processing failed due to an internal error.'}), 500
 
 # === Public Info ===
-# ... (other public routes like /api/slots, /api/tables remain unchanged) ...
 @app.route('/api/slots', methods=['GET'])
 def get_slots():
     try:
@@ -542,7 +509,6 @@
         return jsonify({'status': False, 'status_message': 'Could not retrieve table information.'}), 500
 
 # === Blackjack Endpoints ===
-# ... (blackjack routes remain unchanged) ...
 @app.route('/api/join_blackjack', methods=['POST'])
 @jwt_required()
 def join_blackjack():
@@ -574,7 +540,8 @@
 def blackjack_action():
     data = request.get_json()
     errors = BlackjackActionRequestSchema().validate(data)
-    if errors: return jsonify({'status': False, 'status_message': errors}), 400
+    if errors: 
+        return jsonify({'status': False, 'status_message': errors}), 400
     hand_id = data['hand_id']
     action_type = data['action_type']
     hand_index = data.get('hand_index', 0)
@@ -591,7 +558,6 @@
         return jsonify({'status': False, 'status_message': 'Error in blackjack action.'}), 500
 
 # === Admin Routes ===
-# ... (other admin routes like /api/admin/dashboard, user management, etc. remain unchanged) ...
 @app.route('/api/admin/dashboard', methods=['GET'])
 @jwt_required()
 def admin_dashboard():
@@ -619,7 +585,8 @@
 @app.route('/api/admin/users', methods=['GET'])
 @jwt_required()
 def admin_get_users():
-    if not is_admin(): return jsonify({'status': False, 'status_message': 'Access denied'}), 403
+    if not is_admin(): 
+        return jsonify({'status': False, 'status_message': 'Access denied'}), 403
     try:
         page = request.args.get('page', 1, type=int)
         per_page = request.args.get('per_page', 20, type=int)
@@ -632,7 +599,8 @@
 @app.route('/api/admin/users/<int:user_id>', methods=['GET'])
 @jwt_required()
 def admin_get_user(user_id):
-    if not is_admin(): return jsonify({'status': False, 'status_message': 'Access denied'}), 403
+    if not is_admin(): 
+        return jsonify({'status': False, 'status_message': 'Access denied'}), 403
     try:
         user = User.query.get_or_404(user_id)
         return jsonify({'status': True, 'user': AdminUserSchema().dump(user)}), 200
@@ -643,12 +611,14 @@
 @app.route('/api/admin/users/<int:user_id>', methods=['PUT'])
 @jwt_required()
 def admin_update_user(user_id):
-    if not is_admin(): return jsonify({'status': False, 'status_message': 'Access denied'}), 403
+    if not is_admin(): 
+        return jsonify({'status': False, 'status_message': 'Access denied'}), 403
     user = User.query.get_or_404(user_id)
     data = request.get_json()
     schema = AdminUserSchema(partial=True, exclude=('password', 'deposit_wallet_private_key', 'deposit_wallet_address', 'balance'))
     errors = schema.validate(data)
-    if errors: return jsonify({'status': False, 'status_message': errors}), 400
+    if errors: 
+        return jsonify({'status': False, 'status_message': errors}), 400
     try:
         if 'email' in data and data['email'] != user.email:
             if User.query.filter(User.email == data['email'], User.id != user_id).first():
@@ -667,7 +637,8 @@
 @app.route('/api/admin/transactions', methods=['GET'])
 @jwt_required()
 def admin_get_transactions():
-    if not is_admin(): return jsonify({'status': False, 'status_message': 'Access denied'}), 403
+    if not is_admin(): 
+        return jsonify({'status': False, 'status_message': 'Access denied'}), 403
     try:
         page = request.args.get('page', 1, type=int)
         per_page = request.args.get('per_page', 50, type=int)
@@ -675,9 +646,12 @@
         user_id_filter = request.args.get('user_id', type=int)
         type_filter = request.args.get('type')
         status_filter = request.args.get('status')
-        if user_id_filter: query = query.filter(Transaction.user_id == user_id_filter)
-        if type_filter: query = query.filter(Transaction.transaction_type == type_filter)
-        if status_filter: query = query.filter(Transaction.status == status_filter)
+        if user_id_filter: 
+            query = query.filter(Transaction.user_id == user_id_filter)
+        if type_filter: 
+            query = query.filter(Transaction.transaction_type == type_filter)
+        if status_filter: 
+            query = query.filter(Transaction.status == status_filter)
         transactions_paginated = query.paginate(page=page, per_page=per_page, error_out=False)
         return jsonify({'status': True, 'transactions': TransactionListSchema().dump(transactions_paginated)}), 200
     except Exception as e:
@@ -687,7 +661,8 @@
 @app.route('/api/admin/transactions/<int:tx_id>', methods=['PUT'])
 @jwt_required()
 def admin_update_transaction(tx_id):
-    if not is_admin(): return jsonify({'status': False, 'status_message': 'Access denied'}), 403
+    if not is_admin(): 
+        return jsonify({'status': False, 'status_message': 'Access denied'}), 403
     transaction = Transaction.query.get_or_404(tx_id)
     data = request.get_json()
     allowed_updates = ['status', 'details']
@@ -698,14 +673,16 @@
         new_status = update_data['status']
         if transaction.status == 'pending' and new_status == 'completed':
             transaction.status = 'completed'
-            if 'admin_notes' in data: transaction.details = {**transaction.details, 'admin_notes': data['admin_notes']}
+            if 'admin_notes' in data: 
+                transaction.details = {**transaction.details, 'admin_notes': data['admin_notes']}
             logger.info(f"Admin {current_user.id} approved withdrawal {tx_id}")
         elif transaction.status == 'pending' and new_status == 'rejected':
             user = User.query.get(transaction.user_id)
             if user:
                 user.balance += transaction.amount
                 transaction.status = 'rejected'
-                if 'admin_notes' in data: transaction.details = {**transaction.details, 'admin_notes': data['admin_notes']}
+                if 'admin_notes' in data: 
+                    transaction.details = {**transaction.details, 'admin_notes': data['admin_notes']}
                 logger.info(f"Admin {current_user.id} rejected withdrawal {tx_id}, refunded {transaction.amount} to user {user.id}")
             else:
                  return jsonify({'status': False, 'status_message': 'User not found for refund.'}), 500
@@ -733,7 +710,8 @@
     data = request.get_json()
     schema = AdminCreditDepositSchema()
     errors = schema.validate(data)
-    if errors: return jsonify({'status': False, 'status_message': errors}), 400
+    if errors: 
+        return jsonify({'status': False, 'status_message': errors}), 400
     user_id = data['user_id']
     amount_sats = data['amount_sats']
     external_tx_id = data.get('external_tx_id')
@@ -744,8 +722,10 @@
     try:
         user.balance += amount_sats
         transaction_details = {'credited_by_admin_id': current_user.id, 'credited_by_admin_username': current_user.username}
-        if external_tx_id: transaction_details['external_tx_id'] = external_tx_id
-        if admin_notes: transaction_details['admin_notes'] = admin_notes
+        if external_tx_id: 
+            transaction_details['external_tx_id'] = external_tx_id
+        if admin_notes: 
+            transaction_details['admin_notes'] = admin_notes
         deposit_tx = Transaction(user_id=user.id, amount=amount_sats, transaction_type='deposit', status='completed', details=transaction_details)
         db.session.add(deposit_tx)
         db.session.commit()
@@ -759,7 +739,8 @@
 @app.route('/api/admin/bonus_codes', methods=['GET'])
 @jwt_required()
 def admin_get_bonus_codes():
-    if not is_admin(): return jsonify({'status': False, 'status_message': 'Access denied'}), 403
+    if not is_admin(): 
+        return jsonify({'status': False, 'status_message': 'Access denied'}), 403
     try:
         page = request.args.get('page', 1, type=int)
         per_page = request.args.get('per_page', 20, type=int)
@@ -772,11 +753,13 @@
 @app.route('/api/admin/bonus_codes', methods=['POST'])
 @jwt_required()
 def admin_create_bonus_code():
-    if not is_admin(): return jsonify({'status': False, 'status_message': 'Access denied'}), 403
+    if not is_admin(): 
+        return jsonify({'status': False, 'status_message': 'Access denied'}), 403
     data = request.get_json()
     schema = BonusCodeSchema(context={'check_unique': True})
     errors = schema.validate(data)
-    if errors: return jsonify({'status': False, 'status_message': errors}), 400
+    if errors: 
+        return jsonify({'status': False, 'status_message': errors}), 400
     try:
         new_code = schema.load(data, session=db.session)
         db.session.add(new_code)
@@ -791,12 +774,14 @@
 @app.route('/api/admin/bonus_codes/<int:code_id>', methods=['PUT'])
 @jwt_required()
 def admin_update_bonus_code(code_id):
-    if not is_admin(): return jsonify({'status': False, 'status_message': 'Access denied'}), 403
+    if not is_admin(): 
+        return jsonify({'status': False, 'status_message': 'Access denied'}), 403
     bonus_code = BonusCode.query.get_or_404(code_id)
     data = request.get_json()
     schema = BonusCodeSchema(partial=True, exclude=('code_id',))
     errors = schema.validate(data)
-    if errors: return jsonify({'status': False, 'status_message': errors}), 400
+    if errors: 
+        return jsonify({'status': False, 'status_message': errors}), 400
     try:
         updated_code = schema.load(data, instance=bonus_code, session=db.session, partial=True)
         db.session.commit()
@@ -810,7 +795,8 @@
 @app.route('/api/admin/bonus_codes/<int:code_id>', methods=['DELETE'])
 @jwt_required()
 def admin_delete_bonus_code(code_id):
-    if not is_admin(): return jsonify({'status': False, 'status_message': 'Access denied'}), 403
+    if not is_admin(): 
+        return jsonify({'status': False, 'status_message': 'Access denied'}), 403
     bonus_code = BonusCode.query.get_or_404(code_id)
     try:
         db.session.delete(bonus_code)
@@ -822,265 +808,13 @@
         logger.error(f"Admin delete bonus code {code_id} failed: {str(e)}", exc_info=True)
         return jsonify({'status': False, 'status_message': 'Failed to delete bonus code.'}), 500
 
-@app.route('/api/admin/balance_transfer', methods=['POST'])
-@jwt_required()
-def admin_balance_transfer():
-    if not is_admin(): return jsonify({'status': False, 'status_message': 'Access denied'}), 403
-    data = request.get_json()
-    errors = BalanceTransferSchema().validate(data)
-    if errors: return jsonify({'status': False, 'status_message': errors}), 400
-    from_user_id = data.get('from_user_id')
-    to_user_id = data['to_user_id']
-    amount_sats = data['amount_sats']
-    description = data.get('description', 'Admin balance transfer')
-    tx_type = data.get('transaction_type', 'transfer')
-    to_user = User.query.get(to_user_id)
-    if not to_user: return jsonify({'status': False, 'status_message': f'Dest user {to_user_id} not found.'}), 404
-    from_user = None
-    if from_user_id:
-        from_user = User.query.get(from_user_id)
-        if not from_user: return jsonify({'status': False, 'status_message': f'Src user {from_user_id} not found.'}), 404
-        if amount_sats > 0 and from_user.balance < amount_sats:
-             return jsonify({'status': False, 'status_message': 'Src user insufficient balance.'}), 400
-    try:
-        if from_user: from_user.balance -= amount_sats
-        to_user.balance += amount_sats
-        if from_user:
-            db.session.add(Transaction(user_id=from_user_id, amount=-amount_sats, transaction_type=tx_type, status='completed', details={'description': description, 'transfer_to': to_user_id, 'admin_id': current_user.id}))
-        db.session.add(Transaction(user_id=to_user_id, amount=amount_sats, transaction_type=tx_type, status='completed', details={'description': description, 'transfer_from': from_user_id, 'admin_id': current_user.id}))
-        db.session.commit()
-        logger.info(f"Admin {current_user.id} transferred {amount_sats} from {from_user_id or 'system'} to {to_user_id}")
-        return jsonify({'status': True, 'status_message': 'Transfer successful.', 'to_user_balance': to_user.balance, 'from_user_balance': from_user.balance if from_user else None}), 200
-    except Exception as e:
-        db.session.rollback()
-        logger.error(f"Admin balance transfer failed: {str(e)}", exc_info=True)
-        return jsonify({'status': False, 'status_message': 'Transfer failed.'}), 500
-
-# === Poker Endpoints ===
-
-@app.route('/api/poker/tables', methods=['GET'])
-# @jwt_required() # Optional: Decide if listing tables requires login
-def list_poker_tables():
-    """Lists all active poker tables."""
-    try:
-        tables = PokerTable.query.filter_by(is_active=True).order_by(PokerTable.id).all()
-        # TODO: Use PokerTableSchema for serialization
-        # result = PokerTableSchema(many=True).dump(tables)
-        # Basic serialization for now:
-        result = [{
-            "id": t.id, "name": t.name, "description": t.description, 
-            "game_type": t.game_type, "limit_type": t.limit_type,
-            "small_blind": t.small_blind, "big_blind": t.big_blind,
-            "min_buy_in": t.min_buy_in, "max_buy_in": t.max_buy_in,
-            "max_seats": t.max_seats, "is_active": t.is_active
-        } for t in tables]
-        return jsonify({'status': True, 'tables': result}), 200
-    except Exception as e:
-        logger.error(f"Failed to retrieve poker tables: {str(e)}", exc_info=True)
-        return jsonify({'status': False, 'status_message': 'Could not retrieve poker table information.'}), 500
-
-@app.route('/api/poker/tables/<int:table_id>', methods=['GET'])
-# @jwt_required() # Optional
-def get_poker_table_details(table_id):
-    """Gets detailed information for a specific poker table, including players."""
-    try:
-        table = PokerTable.query.get(table_id)
-        if not table:
-            return jsonify({'status': False, 'status_message': f'Poker table {table_id} not found.'}), 404
-
-        player_states = PokerPlayerState.query.filter_by(table_id=table.id).all()
-        
-        # TODO: Use PokerTableSchema and PokerPlayerStateSchema for serialization
-        # table_data = PokerTableSchema().dump(table)
-        # players_data = PokerPlayerStateSchema(many=True, exclude=("hole_cards",)).dump(player_states) # Exclude hole cards
-        
-        # Basic serialization for now:
-        table_data = {
-            "id": table.id, "name": table.name, "description": table.description,
-            "game_type": table.game_type, "limit_type": table.limit_type,
-            "small_blind": table.small_blind, "big_blind": table.big_blind,
-            "min_buy_in": table.min_buy_in, "max_buy_in": table.max_buy_in,
-            "max_seats": table.max_seats, "is_active": table.is_active
-        }
-        players_data = [{
-            "user_id": ps.user_id, "seat_id": ps.seat_id, "stack_sats": ps.stack_sats,
-            "is_sitting_out": ps.is_sitting_out, "username": User.query.get(ps.user_id).username # Basic username fetch
-        } for ps in player_states]
-
-        return jsonify({'status': True, 'table': table_data, 'players': players_data}), 200
-    except Exception as e:
-        logger.error(f"Failed to retrieve poker table {table_id} details: {str(e)}", exc_info=True)
-        return jsonify({'status': False, 'status_message': 'Could not retrieve poker table details.'}), 500
-
-@app.route('/api/poker/join_table', methods=['POST'])
-@jwt_required()
-def join_poker_table():
-    """Allows a logged-in user to join a poker table."""
-    user = current_user
-    data = request.get_json()
-    
-    # TODO: Use JoinPokerTableSchema for validation
-    # errors = JoinPokerTableSchema().validate(data)
-    # if errors:
-    #     return jsonify({'status': False, 'status_message': errors}), 400
-
-    required_fields = ['table_id', 'seat_id', 'buy_in_amount']
-    if not all(field in data for field in required_fields):
-        return jsonify({'status': False, 'status_message': 'Missing required fields (table_id, seat_id, buy_in_amount).'}), 400
-
-    table_id = data['table_id']
-    seat_id = data['seat_id']
-    buy_in_amount = data['buy_in_amount']
-
-    if not isinstance(buy_in_amount, int) or buy_in_amount <= 0:
-        return jsonify({'status': False, 'status_message': 'Invalid buy_in_amount.'}), 400
-        
-    try:
-        result = poker_helper.handle_sit_down(user_id=user.id, table_id=table_id, seat_id=seat_id, buy_in_amount=buy_in_amount)
-        if 'error' in result:
-            status_code = result.get('status_code', 400) # Helper can suggest status code
-            logger.warning(f"User {user.id} failed to join table {table_id}: {result['error']}")
-            return jsonify({'status': False, 'status_message': result['error']}), status_code
-        
-        logger.info(f"User {user.id} joined poker table {table_id}, seat {seat_id} with buy-in {buy_in_amount}.")
-        # User object might have been updated by handle_sit_down (balance)
-        updated_user_data = UserSchema().dump(User.query.get(user.id))
-        return jsonify({
-            'status': True, 
-            'status_message': result.get('message', 'Successfully joined table.'),
-            'player_state': result.get('player_state'), # As returned by helper
-            'user': updated_user_data
-        }), 200
-    except Exception as e:
-        logger.error(f"Error joining poker table {table_id} for user {user.id}: {str(e)}", exc_info=True)
-        # db.session.rollback() # Ensure helper function handles rollback on its exceptions
-        return jsonify({'status': False, 'status_message': 'Failed to join poker table due to server error.'}), 500
-
-@app.route('/api/poker/leave_table', methods=['POST'])
-@jwt_required()
-def leave_poker_table():
-    """Allows a logged-in user to leave a poker table."""
-    user = current_user
-    data = request.get_json()
-
-    if 'table_id' not in data:
-        return jsonify({'status': False, 'status_message': 'Missing table_id field.'}), 400
-    table_id = data['table_id']
-
-    try:
-        result = poker_helper.handle_stand_up(user_id=user.id, table_id=table_id)
-        if 'error' in result:
-            status_code = result.get('status_code', 400)
-            logger.warning(f"User {user.id} failed to leave table {table_id}: {result['error']}")
-            return jsonify({'status': False, 'status_message': result['error']}), status_code
-
-        logger.info(f"User {user.id} left poker table {table_id}.")
-        updated_user_data = UserSchema().dump(User.query.get(user.id))
-        return jsonify({
-            'status': True,
-            'status_message': result.get('message', 'Successfully left table.'),
-            'user': updated_user_data
-        }), 200
-    except Exception as e:
-        logger.error(f"Error leaving poker table {table_id} for user {user.id}: {str(e)}", exc_info=True)
-        # db.session.rollback()
-        return jsonify({'status': False, 'status_message': 'Failed to leave poker table due to server error.'}), 500
-
-@app.route('/api/poker/action', methods=['POST'])
-@jwt_required()
-def poker_action():
-    """Handles player actions in a poker game (fold, check, call, bet, raise)."""
-    user = current_user
-    data = request.get_json()
-
-    # TODO: Use PokerActionSchema for validation
-    # errors = PokerActionSchema().validate(data)
-    # if errors:
-    #     return jsonify({'status': False, 'status_message': errors}), 400
-    
-    required_fields = ['table_id', 'hand_id', 'action_type']
-    if not all(field in data for field in required_fields):
-        return jsonify({'status': False, 'status_message': 'Missing required fields (table_id, hand_id, action_type).'}), 400
-
-    table_id = data['table_id']
-    hand_id = data['hand_id']
-    action_type = data['action_type'].lower()
-    amount = data.get('amount') # Optional, for bet/raise
-
-    if action_type in ["bet", "raise"] and (amount is None or not isinstance(amount, int) or amount <=0):
-        return jsonify({'status': False, 'status_message': 'Valid amount is required for bet/raise actions.'}), 400
-
-    try:
-        result = {}
-        if action_type == 'fold':
-            result = poker_helper.handle_fold(user_id=user.id, table_id=table_id, hand_id=hand_id)
-        elif action_type == 'check':
-            result = poker_helper.handle_check(user_id=user.id, table_id=table_id, hand_id=hand_id)
-        elif action_type == 'call':
-            result = poker_helper.handle_call(user_id=user.id, table_id=table_id, hand_id=hand_id)
-        elif action_type == 'bet':
-            result = poker_helper.handle_bet(user_id=user.id, table_id=table_id, hand_id=hand_id, amount=amount)
-        elif action_type == 'raise':
-            result = poker_helper.handle_raise(user_id=user.id, table_id=table_id, hand_id=hand_id, amount=amount)
-        else:
-            return jsonify({'status': False, 'status_message': 'Invalid action_type.'}), 400
-
-        if 'error' in result:
-            status_code = result.get('status_code', 400)
-            logger.warning(f"User {user.id} action '{action_type}' failed at table {table_id}, hand {hand_id}: {result['error']}")
-            return jsonify({'status': False, 'status_message': result['error']}), status_code
-        
-        logger.info(f"User {user.id} performed action '{action_type}' (amount: {amount if amount else 'N/A'}) at table {table_id}, hand {hand_id}.")
-        
-        # After an action, it's good to return the new table state.
-        # The helper function itself might return parts of the state, or we fetch it fresh.
-        # For now, let's assume the result from helper is sufficient or a subsequent table_state poll is expected.
-        # new_state = poker_helper.get_table_state(table_id, hand_id, user.id)
-        return jsonify({
-            'status': True, 
-            'status_message': result.get('message', f'Action {action_type} processed.'),
-            # 'table_state': new_state # Consider returning full state or just confirmation
-        }), 200
-
-    except Exception as e:
-        logger.error(f"Error processing poker action '{action_type}' for user {user.id} at table {table_id}: {str(e)}", exc_info=True)
-        # db.session.rollback()
-        return jsonify({'status': False, 'status_message': 'Failed to process poker action due to server error.'}), 500
-
-@app.route('/api/poker/table_state/<int:table_id>/<int:hand_id>', methods=['GET'])
-@jwt_required()
-def get_poker_table_state(table_id, hand_id):
-    """Fetches the current state of a poker table, tailored for the current user."""
-    user = current_user
-    try:
-        state_data = poker_helper.get_table_state(table_id=table_id, hand_id=hand_id, user_id=user.id)
-        if 'error' in state_data:
-            status_code = state_data.get('status_code', 404)
-            logger.warning(f"Failed to get table state for table {table_id}, hand {hand_id}, user {user.id}: {state_data['error']}")
-            return jsonify({'status': False, 'status_message': state_data['error']}), status_code
-        
-        # TODO: Serialize state_data using appropriate schemas if it's not already a dict from helper
-        return jsonify({'status': True, 'table_state': state_data}), 200
-    except Exception as e:
-        logger.error(f"Error fetching table state for table {table_id}, hand {hand_id}, user {user.id}: {str(e)}", exc_info=True)
-        return jsonify({'status': False, 'status_message': 'Failed to fetch table state due to server error.'}), 500
-
-# --- Main Execution ---
-if __name__ == '__main__':
-    app.run(debug=app.config.get('DEBUG', False), host='0.0.0.0', port=5000)
-
-# --- CLI Commands (Registered with Flask App) ---
-@app.cli.command("db_cleanup_expired_tokens")
+# CLI command for cleanup
+@app.cli.command('cleanup-expired-tokens')
 def db_cleanup_expired_tokens_command():
     now = datetime.now(timezone.utc)
     try:
-        expired_tokens = TokenBlacklist.query.filter(TokenBlacklist.expires_at < now).all()
-        if not expired_tokens:
-            print("No expired tokens found to clean up.")
-            return
-        count = len(expired_tokens)
-        for token in expired_tokens:
-            db.session.delete(token)
+        count = db.session.query(TokenBlacklist).filter(TokenBlacklist.expires_at < now).count()
+        db.session.query(TokenBlacklist).filter(TokenBlacklist.expires_at < now).delete()
         db.session.commit()
         print(f"Successfully deleted {count} expired token(s).")
     except Exception as e:
@@ -1091,7 +825,7 @@
 
 @app.route('/api/spacecrash/bet', methods=['POST'])
 @jwt_required()
-@limiter.limit("30 per minute") # Limit bet frequency
+@limiter.limit("30 per minute")
 def spacecrash_place_bet():
     data = request.get_json()
     schema = SpacecrashBetSchema()
@@ -1102,20 +836,16 @@
 
     user = current_user
     bet_amount = validated_data['bet_amount']
-    auto_eject_at = validated_data.get('auto_eject_at') # Optional
+    auto_eject_at = validated_data.get('auto_eject_at')
 
     if user.balance < bet_amount:
         return jsonify({'status': False, 'status_message': 'Insufficient balance.'}), 400
 
-    # Find the current game in 'betting' status
-    # This logic might need to be more sophisticated, e.g., using a specific active game or creating one if none.
-    # For now, assume one game is in 'betting' phase.
     current_game = SpacecrashGame.query.filter_by(status='betting').order_by(SpacecrashGame.created_at.desc()).first()
 
     if not current_game:
-        return jsonify({'status': False, 'status_message': 'No active game accepting bets at the moment.'}), 404 # Or 400
-
-    # Check if user already placed a bet in this game
+        return jsonify({'status': False, 'status_message': 'No active game accepting bets at the moment.'}), 404
+
     existing_bet = SpacecrashBet.query.filter_by(user_id=user.id, game_id=current_game.id).first()
     if existing_bet:
         return jsonify({'status': False, 'status_message': 'You have already placed a bet for this game.'}), 400
@@ -1126,15 +856,14 @@
             game_id=current_game.id,
             bet_amount=bet_amount,
             auto_eject_at=auto_eject_at,
-            status='placed' # Default, but explicit
+            status='placed'
         )
         user.balance -= bet_amount
         
         db.session.add(new_bet)
         db.session.commit()
         
-        # Use schema to return created bet details (excluding sensitive parts if any)
-        bet_dump_schema = SpacecrashPlayerBetSchema() # Or a more detailed one if needed
+        bet_dump_schema = SpacecrashPlayerBetSchema()
         logger.info(f"User {user.id} placed Spacecrash bet {new_bet.id} for {bet_amount} on game {current_game.id}")
         return jsonify({'status': True, 'status_message': 'Bet placed successfully.', 'bet': bet_dump_schema.dump(new_bet)}), 201
 
@@ -1149,49 +878,32 @@
 def spacecrash_eject_bet():
     user = current_user
 
-    # Find user's active bet in an 'in_progress' game
     active_bet = SpacecrashBet.query.join(SpacecrashGame).filter(
         SpacecrashBet.user_id == user.id,
-        SpacecrashGame.status == 'in_progress', # Game must be running
-        SpacecrashBet.status == 'placed' # Bet must be active (not already ejected or busted)
-    ).first() # Assuming one active bet per user in an in_progress game
+        SpacecrashGame.status == 'in_progress',
+        SpacecrashBet.status == 'placed'
+    ).first()
 
     if not active_bet:
         return jsonify({'status': False, 'status_message': 'No active bet to eject or game is not in progress.'}), 404
 
-    # --- Placeholder for current multiplier ---
-    # This needs to be obtained from the live game state, which is complex.
-    # For now, let's use a placeholder. In a real system, this would come from a game loop manager.
-    # If the game has already crashed below this, this eject would be a bust.
-    # This logic will be refined when the game loop is built.
-    # For now, assume eject is successful at a fixed or arbitrary multiplier if game is 'in_progress'
-    
-    # Placeholder: get current multiplier (e.g. from game object if it's updated in real-time by game loop)
-    # current_multiplier = calculate_current_multiplier(active_bet.game.game_start_time) 
-    # IMPORTANT: This is a placeholder and needs to be replaced with actual game logic.
-    # The game might have already crashed. This check should be atomic with game state.
-    if active_bet.game.status != 'in_progress': # Re-check game status
+    if active_bet.game.status != 'in_progress':
         return jsonify({'status': False, 'status_message': 'Game is no longer in progress.'}), 400
 
     current_multiplier = spacecrash_handler.get_current_multiplier(active_bet.game)
 
-    # Ensure crash_point is loaded for the game
     if active_bet.game.crash_point is None:
-        # This should ideally not happen if game is 'in_progress' as crash_point is set then.
-        # However, if it does, it's an issue. For safety, could prevent eject or use a default.
         logger.error(f"CRITICAL: Game {active_bet.game.id} is in_progress but crash_point is None during eject attempt by user {user.id}.")
         return jsonify({'status': False, 'status_message': 'Cannot process eject: game data inconsistent.'}), 500
 
     if current_multiplier >= active_bet.game.crash_point:
-        # User tried to eject at or after the crash point
         active_bet.status = 'busted'
-        active_bet.ejected_at = active_bet.game.crash_point # Record they busted at the crash point
+        active_bet.ejected_at = active_bet.game.crash_point
         active_bet.win_amount = 0
         message = 'Eject failed, game crashed before or at your eject point.'
-        status_code = 400 # Bad request or conflict
+        status_code = 400
         logger.info(f"User {user.id} busted Spacecrash bet {active_bet.id}. Attempted eject at {current_multiplier}x, crash was at {active_bet.game.crash_point}x.")
     else:
-        # Successful eject
         active_bet.ejected_at = current_multiplier
         active_bet.win_amount = int(active_bet.bet_amount * active_bet.ejected_at)
         active_bet.status = 'ejected'
@@ -1219,38 +931,31 @@
 
 @app.route('/api/spacecrash/current_game', methods=['GET'])
 def spacecrash_current_game_state():
-    # Find the most relevant game: 'in_progress', then 'betting', then very recent 'completed'
     game = SpacecrashGame.query.filter(
         SpacecrashGame.status.in_(['in_progress', 'betting'])
     ).order_by(
-        # Prioritize in_progress, then betting
         db.case(
             (SpacecrashGame.status == 'in_progress', 0),
             (SpacecrashGame.status == 'betting', 1),
-            else_=2 # Should not happen with current filter
+            else_=2
         ),
-        SpacecrashGame.created_at.desc() # Get the latest if multiple in same state
+        SpacecrashGame.created_at.desc()
     ).first()
 
     if not game:
-        # If no active game, try to get the most recently completed one
         game = SpacecrashGame.query.filter_by(status='completed').order_by(SpacecrashGame.game_end_time.desc()).first()
         if not game:
             return jsonify({'status': False, 'status_message': 'No current or recent game found.'}), 404
 
     game_data = SpacecrashGameSchema().dump(game)
     
-    # Placeholder for current_multiplier if game is in_progress
     if game.status == 'in_progress' and game.game_start_time:
-        # elapsed_seconds = (datetime.now(timezone.utc) - game.game_start_time).total_seconds()
         game_data['current_multiplier'] = spacecrash_handler.get_current_multiplier(game)
     elif game.status == 'betting':
-        game_data['current_multiplier'] = 1.0 # Betting phase starts at 1x
+        game_data['current_multiplier'] = 1.0
     elif game.status == 'completed':
-        game_data['current_multiplier'] = game.crash_point # Show actual crash point
-
-    # Fetch bets for this game (using SpacecrashPlayerBetSchema for privacy)
-    # Consider pagination if many bets
+        game_data['current_multiplier'] = game.crash_point
+
     bets_query = SpacecrashBet.query.filter_by(game_id=game.id).all()
     game_data['player_bets'] = SpacecrashPlayerBetSchema(many=True).dump(bets_query)
 
@@ -1259,11 +964,10 @@
 
 @app.route('/api/spacecrash/history', methods=['GET'])
 def spacecrash_game_history():
-    # Fetch last 10-20 completed games
     recent_games = SpacecrashGame.query.filter_by(status='completed').order_by(SpacecrashGame.game_end_time.desc()).limit(20).all()
     
     if not recent_games:
-        return jsonify({'status': True, 'history': []}), 200 # Return empty list if no history
+        return jsonify({'status': True, 'history': []}), 200
 
     history_data = SpacecrashGameHistorySchema(many=True).dump(recent_games)
     return jsonify({'status': True, 'history': history_data}), 200
@@ -1271,28 +975,26 @@
 
 @app.route('/api/spacecrash/admin/next_phase', methods=['POST'])
 @jwt_required()
-@limiter.limit("10 per minute") # Limit how often phases can be changed
+@limiter.limit("10 per minute")
 def spacecrash_admin_next_phase():
     if not is_admin():
         return jsonify({'status': False, 'status_message': 'Access denied. Admin rights required.'}), 403
 
     data = request.get_json()
     game_id = data.get('game_id')
-    target_phase = data.get('target_phase') # 'betting', 'in_progress', 'completed'
-    client_seed_param = data.get('client_seed', 'default_client_seed_for_testing_123') # Allow providing client_seed for starting game
-    nonce_param = data.get('nonce', 1) # Allow providing nonce
+    target_phase = data.get('target_phase')
+    client_seed_param = data.get('client_seed', 'default_client_seed_for_testing_123')
+    nonce_param = data.get('nonce', 1)
 
     game = None
     if game_id:
         game = SpacecrashGame.query.get(game_id)
     else:
-        # Try to find a game to operate on based on current typical flow
-        if target_phase == 'betting': # If moving to betting, find a pending game or create new
+        if target_phase == 'betting':
             game = SpacecrashGame.query.filter_by(status='pending').order_by(SpacecrashGame.created_at.desc()).first()
-            if not game: # Or if we want to create one if none pending
+            if not game:
                 game = spacecrash_handler.create_new_game()
-                db.session.add(game) # Handler doesn't commit
-                # db.session.commit() # Commit after creation before starting betting
+                db.session.add(game)
         elif target_phase == 'in_progress':
             game = SpacecrashGame.query.filter_by(status='betting').order_by(SpacecrashGame.created_at.desc()).first()
         elif target_phase == 'completed':
@@ -1310,36 +1012,21 @@
             if game.status == 'pending':
                 success = spacecrash_handler.start_betting_phase(game)
                 message = f"Game {game.id} moved to betting phase." if success else f"Failed to move game {game.id} to betting."
-            elif game.status == 'completed' or game.status == 'cancelled': # Allow creating a new game and moving it to betting
+            elif game.status == 'completed' or game.status == 'cancelled':
                 new_game_instance = spacecrash_handler.create_new_game()
                 db.session.add(new_game_instance)
-                db.session.flush() # Get ID for the new game
+                db.session.flush()
                 success = spacecrash_handler.start_betting_phase(new_game_instance)
                 if success:
-                    game = new_game_instance # Update game to the new instance
+                    game = new_game_instance
                     message = f"New game {game.id} created and moved to betting phase."
                 else:
                     message = "Failed to create and move new game to betting phase."
 
-
         elif target_phase == 'in_progress':
             if game.status == 'betting':
-                # For starting the game, a client_seed and nonce are needed.
-                # These would typically come from a trusted source or be revealed later for fairness.
-                # For admin endpoint, we might allow them as params or use defaults.
-                if not game.client_seed: # If not already set (e.g. if game allows client seed setting during betting)
+                if not game.client_seed:
                     game.client_seed = client_seed_param 
-                # Nonce should be unique per server_seed + client_seed pair.
-                # If game object has a nonce field that's incremented, use that.
-                # For this handler, start_game_round expects nonce.
-                # Let's assume the game.nonce should be incremented or set for this round.
-                # If it's a global nonce for the seed pair, it might be okay.
-                # If it's per-round for the same seed pair, it must be unique for that game.
-                # The current handler sets it on the game object.
-                
-                # Determine next nonce for the game. Could be game.bets.count() or an incrementing field on game.
-                # For now, let's assume the provided nonce_param is okay or game.nonce is managed externally.
-                # The handler takes nonce_param.
                 
                 success = spacecrash_handler.start_game_round(game, game.client_seed or client_seed_param, nonce_param)
                 message = f"Game {game.id} started (in progress). Crash point: {game.crash_point}" if success else f"Failed to start game {game.id}."
@@ -1357,7 +1044,6 @@
             logger.info(f"Admin {current_user.id} transitioned Spacecrash game {game.id} from {original_status} to {target_phase}.")
             return jsonify({'status': True, 'status_message': message, 'game_state': SpacecrashGameSchema().dump(game)}), 200
         else:
-            # No commit needed if no success
             return jsonify({'status': False, 'status_message': message, 'current_status': original_status}), 400
 
     except Exception as e:
