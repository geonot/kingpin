from flask_sqlalchemy import SQLAlchemy
from datetime import datetime, timezone, timedelta
from passlib.hash import pbkdf2_sha256 as sha256
# from sqlalchemy.dialects.postgresql import JSONB # Use JSONB for better performance in Postgres
# Use generic JSON for broader compatibility (SQLite in tests)
from sqlalchemy import BigInteger, Index, JSON, UniqueConstraint
from datetime import datetime, timezone # Removed timedelta as it's not used directly in models
db = SQLAlchemy()

class User(db.Model):
    __tablename__ = 'user'
    id = db.Column(db.Integer, primary_key=True)
    username = db.Column(db.String(50), unique=True, nullable=False, index=True) # Added index
    email = db.Column(db.String(120), unique=True, nullable=False, index=True) # Added index
    password = db.Column(db.String(128), nullable=False)
    balance = db.Column(BigInteger, default=0, nullable=False, index=True)  # Balance in satoshis, Indexed
    deposit_wallet_address = db.Column(db.String(256), nullable=False, unique=True) # Wallet address should be unique
    # deposit_wallet_private_key field removed for security reasons. Private keys should be managed externally.
    is_admin = db.Column(db.Boolean, default=False, nullable=False)
    is_active = db.Column(db.Boolean, default=True, nullable=False) # Added active status
    created_at = db.Column(db.DateTime(timezone=True), default=lambda: datetime.now(timezone.utc), nullable=False) # Use timezone-aware
    last_login_at = db.Column(db.DateTime(timezone=True), nullable=True) # Track last login

    # Relationships
    game_sessions = db.relationship('GameSession', backref='user', lazy=True)
    transactions = db.relationship('Transaction', backref='user', lazy=True)
    blackjack_hands = db.relationship('BlackjackHand', backref='user', lazy=True)
    # user_bonuses relationship is now established by the backref in UserBonus.user

    @staticmethod
    def hash_password(password):
        """Hashes a password using PBKDF2-SHA256."""
        # Increase rounds for better security (default is 29000, adjust based on server capability)
        return sha256.using(rounds=600000).hash(password)

    @staticmethod
    def verify_password(hash_str, password):
        """Verifies a password against a stored PBKDF2-SHA256 hash."""
        # Use constant time comparison if possible, though passlib might handle this.
        return sha256.verify(password, hash_str)

    def __repr__(self):
        return f"<User {self.username} (ID: {self.id})>"

class GameSession(db.Model):
    __tablename__ = 'game_session'
    id = db.Column(db.Integer, primary_key=True)
    user_id = db.Column(db.Integer, db.ForeignKey('user.id'), nullable=False, index=True) # Added index
    slot_id = db.Column(db.Integer, db.ForeignKey('slot.id'), nullable=True, index=True) # Made nullable for blackjack
    table_id = db.Column(db.Integer, db.ForeignKey('blackjack_table.id'), nullable=True, index=True) # Added for blackjack
    game_type = db.Column(db.String(20), nullable=False, default='slot') # 'slot', 'blackjack', etc.
    bonus_active = db.Column(db.Boolean, default=False, nullable=False)
    bonus_spins_remaining = db.Column(db.Integer, default=0, nullable=False) # Renamed from bonus_spins
    bonus_multiplier = db.Column(db.Float, default=1.0, nullable=False)
    amount_wagered = db.Column(BigInteger, default=0, nullable=False) # In satoshis
    amount_won = db.Column(BigInteger, default=0, nullable=False) # In satoshis
    # spin_amount is ambiguous, bet_amount is in SlotSpin. Remove spin_amount? Or rename?
    # Let's remove spin_amount as it's redundant with SlotSpin.bet_amount
    # spin_amount = db.Column(BigInteger, default=0, nullable=False) # In satoshis
    num_spins = db.Column(db.Integer, default=0, nullable=False)
    session_start = db.Column(db.DateTime(timezone=True), default=lambda: datetime.now(timezone.utc), nullable=False)
    session_end = db.Column(db.DateTime(timezone=True), nullable=True, index=True) # Added index
    created_at = db.Column(db.DateTime(timezone=True), default=lambda: datetime.now(timezone.utc), nullable=False)

    # Relationship
    slot_spins = db.relationship('SlotSpin', backref='game_session', lazy=True, order_by="desc(SlotSpin.spin_time)")
    blackjack_hands = db.relationship('BlackjackHand', backref='game_session', lazy=True)

    def __repr__(self):
        status = "Active" if self.session_end is None else "Ended"
        return f"<GameSession {self.id} (User: {self.user_id}, Type: {self.game_type}, Status: {status})>"

class SlotSpin(db.Model):
    __tablename__ = 'slot_spin'
    id = db.Column(db.Integer, primary_key=True)
    game_session_id = db.Column(db.Integer, db.ForeignKey('game_session.id'), nullable=False, index=True) # Added index
    spin_result = db.Column(db.JSON, nullable=False) # Use JSON
    win_amount = db.Column(BigInteger, nullable=False) # In satoshis
    bet_amount = db.Column(BigInteger, nullable=False) # In satoshis - Already existed, ensure type is BigInteger
    is_bonus_spin = db.Column(db.Boolean, default=False, nullable=False) # Added is_bonus_spin flag
    spin_time = db.Column(db.DateTime(timezone=True), default=lambda: datetime.now(timezone.utc), nullable=False, index=True) # Added index
    created_at = db.Column(db.DateTime(timezone=True), default=lambda: datetime.now(timezone.utc), nullable=False)

    def __repr__(self):
        return f"<SlotSpin {self.id} (Session: {self.game_session_id}, Bet: {self.bet_amount}, Win: {self.win_amount})>"

class Transaction(db.Model):
    __tablename__ = 'transaction'
    id = db.Column(db.Integer, primary_key=True)
    user_id = db.Column(db.Integer, db.ForeignKey('user.id'), nullable=False, index=True) # Added index
    amount = db.Column(BigInteger, nullable=False) # In satoshis (can be negative for debits)
    transaction_type = db.Column(db.String(20), nullable=False, index=True) # e.g., 'deposit', 'withdraw', 'wager', 'win', 'bonus', 'transfer', 'adjustment'
    status = db.Column(db.String(15), default='completed', nullable=False, index=True) # e.g., 'pending', 'completed', 'failed', 'cancelled'
    details = db.Column(db.JSON, nullable=True) # Store related info like addresses, bonus codes, related tx_id etc.
    created_at = db.Column(db.DateTime(timezone=True), default=lambda: datetime.now(timezone.utc), nullable=False, index=True) # Added index

    # Foreign keys for linking to specific game events
    slot_spin_id = db.Column(db.Integer, db.ForeignKey('slot_spin.id'), nullable=True, index=True)
    blackjack_hand_id = db.Column(db.Integer, db.ForeignKey('blackjack_hand.id'), nullable=True, index=True)

    # Relationships to game events
    slot_spin = db.relationship('SlotSpin', backref=db.backref('transactions', lazy='dynamic'))
    blackjack_hand = db.relationship('BlackjackHand', backref=db.backref('transactions', lazy='dynamic'))

    def __repr__(self):
        return f"<Transaction {self.id} (User: {self.user_id}, Type: {self.transaction_type}, Amount: {self.amount}, Status: {self.status})>"

class BonusCode(db.Model):
    __tablename__ = 'bonus_code'
    id = db.Column(db.Integer, primary_key=True)
    code_id = db.Column(db.String(50), unique=True, nullable=False, index=True) # Added index
    description = db.Column(db.Text, nullable=True) # Added description
    type = db.Column(db.String(50), nullable=False) # e.g., 'deposit', 'registration', 'free_spins'
    subtype = db.Column(db.String(50), nullable=False) # e.g., 'percentage' (uses 'amount'), 'fixed' (uses 'amount_sats'), 'spins' (amount/amount_sats might represent number of spins or be unused if spins come from elsewhere)
    amount = db.Column(db.Float, nullable=True) # Percentage value (e.g., 10.5 for 10.5%) if subtype is 'percentage'. Not used for 'fixed' or 'spins' subtypes.
    amount_sats = db.Column(db.BigInteger, nullable=True) # Fixed Satoshi amount if subtype is 'fixed'. Not used for 'percentage' or 'spins' subtypes.
    wagering_requirement_multiplier = db.Column(db.Float, nullable=True, default=1.0) # Multiplier for wagering requirement (e.g., 30 for 30x). Applied to bonus_amount_awarded_sats. If null or 1, implies no wagering or wagering is fixed amount.
    # Consider adding a separate column for 'spins_awarded' if type is 'free_spins'
    max_uses = db.Column(db.Integer, nullable=True) # Max total uses
    uses_remaining = db.Column(db.Integer, nullable=True) # Track remaining uses
    # max_uses_per_user = db.Column(db.Integer, default=1) # Limit per user
    expires_at = db.Column(db.DateTime(timezone=True), nullable=True) # Expiry date
    is_active = db.Column(db.Boolean, default=True, nullable=False, index=True) # Added active status and index
    created_at = db.Column(db.DateTime(timezone=True), default=lambda: datetime.now(timezone.utc), nullable=False)

    def __repr__(self):
        return f"<BonusCode {self.id} ({self.code_id})>"

class Slot(db.Model):
    __tablename__ = 'slot'
    id = db.Column(db.Integer, primary_key=True)
    name = db.Column(db.String(100), nullable=False, unique=True)
    description = db.Column(db.Text, nullable=True) # Allow null description
    num_rows = db.Column(db.Integer, nullable=False)
    num_columns = db.Column(db.Integer, nullable=False)
    num_symbols = db.Column(db.Integer, nullable=False) # Total distinct symbols defined for this slot
    bonus_type = db.Column(db.String(50), nullable=True) # e.g., 'free_spins', 'pick_em', etc.
    bonus_subtype = db.Column(db.String(50), nullable=True) # Further details
    bonus_multiplier = db.Column(db.Float, nullable=False, default=1.0) # Default multiplier for bonus rounds
    bonus_spins_trigger_count = db.Column(db.Integer, nullable=False, default=3) # Scatters needed
    bonus_spins_awarded = db.Column(db.Integer, nullable=False, default=10) # Free spins awarded
    # Removed bonus_multiplier and bonus_spins from here as they were ambiguous - moved specifics above
    short_name = db.Column(db.String(50), nullable=False, unique=True) # Used for asset paths, e.g., 'hack', 'dragon'
    asset_directory = db.Column(db.String(100), nullable=False, default='') # Path relative to static/public folder
    rtp = db.Column(db.Float, nullable=True) # Return to Player percentage
    volatility = db.Column(db.String(20), nullable=True) # e.g., 'low', 'medium', 'high'
    is_multiway = db.Column(db.Boolean, default=False, nullable=False)
    reel_configurations = db.Column(db.JSON, nullable=True)
    is_active = db.Column(db.Boolean, default=True, nullable=False, index=True) # Can disable slots
    created_at = db.Column(db.DateTime(timezone=True), default=lambda: datetime.now(timezone.utc), nullable=False)

    # Relationships
    symbols = db.relationship('SlotSymbol', backref='slot', lazy='joined', order_by='SlotSymbol.id') # Eager load symbols
    bets = db.relationship('SlotBet', backref='slot', lazy='joined', order_by='SlotBet.bet_amount') # Eager load bets
    # paylines = db.relationship('SlotPayline', backref='slot', lazy='joined') # Eager load paylines if model exists
    # payouts = db.relationship('SlotPayout', backref='slot', lazy=True) # If payout table exists

    # Add constraints if needed, e.g., ensuring wild/scatter IDs exist in symbols
    # __table_args__ = (
    #     db.ForeignKeyConstraint(['wild_symbol_id'], ['slot_symbol.id']),
    #     db.ForeignKeyConstraint(['scatter_symbol_id'], ['slot_symbol.id']),
    # )

    def __repr__(self):
        return f"<Slot {self.id} ({self.name})>"

class SlotSymbol(db.Model):
    __tablename__ = 'slot_symbol'
    id = db.Column(db.Integer, primary_key=True) # Use auto-incrementing ID
    slot_id = db.Column(db.Integer, db.ForeignKey('slot.id'), nullable=False, index=True) # Added index
    symbol_internal_id = db.Column(db.Integer, nullable=False) # The ID used within the game logic/config (e.g., 1, 2, 3...)
    name = db.Column(db.String(50), nullable=False) # e.g., 'Cherry', 'Wild', 'Scatter'
    img_link = db.Column(db.String(256), nullable=False) # Path to image asset
    value_multiplier = db.Column(db.Float, nullable=True) # Base multiplier for win calc (can be null for non-paying like scatter)
    # Replaced is_wild/is_scatter with FKs in Slot table
    # is_wild = db.Column(db.Boolean, default=False, nullable=False)
    # is_scatter = db.Column(db.Boolean, default=False, nullable=False)
    data = db.Column(db.JSON, nullable=True) # Store extra data like animation details, sound effects
    created_at = db.Column(db.DateTime(timezone=True), default=lambda: datetime.now(timezone.utc), nullable=False)

    __table_args__ = (
        Index('ix_slot_symbol_slot_id_internal_id', 'slot_id', 'symbol_internal_id', unique=True), # Ensure unique internal ID per slot
    )

    def __repr__(self):
        return f"<SlotSymbol {self.id} (Slot: {self.slot_id}, InternalID: {self.symbol_internal_id}, Name: {self.name})>"


class SlotBet(db.Model):
    # Represents predefined bet amounts available for a slot
    __tablename__ = 'slot_bet'
    id = db.Column(db.Integer, primary_key=True)
    slot_id = db.Column(db.Integer, db.ForeignKey('slot.id'), nullable=False, index=True) # Added index
    bet_amount = db.Column(BigInteger, nullable=False) # Bet amount in satoshis
    created_at = db.Column(db.DateTime(timezone=True), default=lambda: datetime.now(timezone.utc), nullable=False)

    __table_args__ = (
        Index('ix_slot_bet_slot_id_bet_amount', 'slot_id', 'bet_amount', unique=True), # Ensure unique bet amount per slot
    )

    def __repr__(self):
        return f"<SlotBet {self.id} (Slot: {self.slot_id}, Amount: {self.bet_amount})>"


# Add SlotPayline and SlotPayout models if needed for more complex win calculations
# class SlotPayline(db.Model):
#     id = db.Column(db.Integer, primary_key=True)
#     slot_id = db.Column(db.Integer, db.ForeignKey('slot.id'), nullable=False, index=True)
#     line_index = db.Column(db.Integer, nullable=False) # 0, 1, 2...
#     positions = db.Column(JSONB, nullable=False) # e.g., [[0,0], [1,1], [2,2]] (list of [row, col])
#     __table_args__ = (Index('ix_slot_payline_slot_id_line_index', 'slot_id', 'line_index', unique=True),)

# class SlotPayout(db.Model):
#     id = db.Column(db.Integer, primary_key=True)
#     slot_id = db.Column(db.Integer, db.ForeignKey('slot.id'), nullable=False, index=True)
#     symbol_id = db.Column(db.Integer, db.ForeignKey('slot_symbol.id'), nullable=False) # FK to SlotSymbol PK
#     num_matches = db.Column(db.Integer, nullable=False) # e.g., 3, 4, 5
#     multiplier = db.Column(db.Float, nullable=False) # Payout multiplier for this combination
#     __table_args__ = (Index('ix_slot_payout_slot_symbol_matches', 'slot_id', 'symbol_id', 'num_matches', unique=True),)


# Blackjack Models
class BlackjackTable(db.Model):
    __tablename__ = 'blackjack_table'
    id = db.Column(db.Integer, primary_key=True)
    name = db.Column(db.String(100), nullable=False)
    description = db.Column(db.String(500), nullable=True)
    min_bet = db.Column(BigInteger, nullable=False)  # in satoshis
    max_bet = db.Column(BigInteger, nullable=False)  # in satoshis
    deck_count = db.Column(db.Integer, nullable=False)
    rules = db.Column(db.JSON, nullable=True)  # JSON field for specific rules
    is_active = db.Column(db.Boolean, nullable=False, default=True)
    created_at = db.Column(db.DateTime(timezone=True), default=lambda: datetime.now(timezone.utc), nullable=False)
    updated_at = db.Column(db.DateTime(timezone=True), default=lambda: datetime.now(timezone.utc), onupdate=lambda: datetime.now(timezone.utc), nullable=False)

    # Relationships
    game_sessions = db.relationship('GameSession', backref='blackjack_table', lazy=True)
    hands = db.relationship('BlackjackHand', backref='table', lazy=True)

    def __repr__(self):
        return f"<BlackjackTable {self.id} ({self.name})>"


class BlackjackHand(db.Model):
    __tablename__ = 'blackjack_hand'
    id = db.Column(db.Integer, primary_key=True)
    user_id = db.Column(db.Integer, db.ForeignKey('user.id'), nullable=False, index=True)
    table_id = db.Column(db.Integer, db.ForeignKey('blackjack_table.id'), nullable=False, index=True)
    session_id = db.Column(db.Integer, db.ForeignKey('game_session.id'), nullable=False, index=True)
    initial_bet = db.Column(BigInteger, nullable=False)  # in satoshis
    total_bet = db.Column(BigInteger, nullable=False)  # in satoshis (includes doubles, splits)
    win_amount = db.Column(BigInteger, nullable=True)  # in satoshis
    player_cards = db.Column(db.JSON, nullable=False)  # JSON array of card objects
    dealer_cards = db.Column(db.JSON, nullable=False)  # JSON array of card objects
    player_hands = db.Column(db.JSON, nullable=False)  # JSON array of hand objects (for splits)
    dealer_hand = db.Column(db.JSON, nullable=False)  # JSON object for dealer hand
    status = db.Column(db.String(20), nullable=False, index=True)  # 'active', 'completed', 'cancelled'
    result = db.Column(db.String(20), nullable=True)  # 'win', 'lose', 'push', 'blackjack'
    created_at = db.Column(db.DateTime(timezone=True), default=lambda: datetime.now(timezone.utc), nullable=False)
    updated_at = db.Column(db.DateTime(timezone=True), default=lambda: datetime.now(timezone.utc), onupdate=lambda: datetime.now(timezone.utc), nullable=False)
    completed_at = db.Column(db.DateTime(timezone=True), nullable=True)

    # Relationships
    actions = db.relationship('BlackjackAction', backref='hand', lazy=True, order_by='BlackjackAction.created_at')

    def __repr__(self):
        return f"<BlackjackHand {self.id} (User: {self.user_id}, Table: {self.table_id}, Status: {self.status})>"


class BlackjackAction(db.Model):
    __tablename__ = 'blackjack_action'
    id = db.Column(db.Integer, primary_key=True)
    hand_id = db.Column(db.Integer, db.ForeignKey('blackjack_hand.id'), nullable=False, index=True)
    action_type = db.Column(db.String(20), nullable=False)  # 'hit', 'stand', 'double', 'split'
    hand_index = db.Column(db.Integer, nullable=False)  # Which hand the action applies to (for splits)
    card_dealt = db.Column(db.JSON, nullable=True)  # Card dealt as a result of the action
    hand_total = db.Column(db.Integer, nullable=True)  # Hand total after the action
    created_at = db.Column(db.DateTime(timezone=True), default=lambda: datetime.now(timezone.utc), nullable=False)

    def __repr__(self):
        return f"<BlackjackAction {self.id} (Hand: {self.hand_id}, Type: {self.action_type})>"


class TokenBlacklist(db.Model):
    __tablename__ = 'token_blacklist'
    id = db.Column(db.Integer, primary_key=True)
    jti = db.Column(db.String(36), nullable=False, index=True, unique=True) # JTI is usually a UUID
    created_at = db.Column(db.DateTime(timezone=True), default=lambda: datetime.now(timezone.utc), nullable=False)
    expires_at = db.Column(db.DateTime(timezone=True), nullable=False, index=True) # Add expiry for cleanup

    def __repr__(self):
        return f"<TokenBlacklist {self.id} (JTI: {self.jti})>"

# TODO: Add a periodic task (e.g., using Celery Beat or APScheduler) to clean up expired tokens from TokenBlacklist.

class UserBonus(db.Model):
    __tablename__ = 'user_bonus'
    id = db.Column(db.Integer, primary_key=True)
    user_id = db.Column(db.Integer, db.ForeignKey('user.id'), nullable=False, index=True)
    bonus_code_id = db.Column(db.Integer, db.ForeignKey('bonus_code.id'), nullable=False, index=True) # Link to the BonusCode applied

    bonus_amount_awarded_sats = db.Column(db.BigInteger, nullable=False) # The actual monetary value of the bonus given
    wagering_requirement_multiplier = db.Column(db.Float, nullable=True) # e.g., 30 (for 30x wagering)
    wagering_requirement_sats = db.Column(db.BigInteger, nullable=False) # Total sats to be wagered (bonus_amount * multiplier, or fixed)
    wagering_progress_sats = db.Column(db.BigInteger, default=0, nullable=False)

    is_active = db.Column(db.Boolean, default=True, nullable=False, index=True) # True if bonus is currently active and wagering
    is_completed = db.Column(db.Boolean, default=False, nullable=False, index=True) # True if wagering completed
    is_cancelled = db.Column(db.Boolean, default=False, nullable=False, index=True) # True if admin cancelled or bonus expired

    activated_at = db.Column(db.DateTime(timezone=True), default=lambda: datetime.now(timezone.utc), nullable=False)
    updated_at = db.Column(db.DateTime(timezone=True), default=lambda: datetime.now(timezone.utc), onupdate=lambda: datetime.now(timezone.utc))
    completed_at = db.Column(db.DateTime(timezone=True), nullable=True) # When wagering met or bonus ended
    cancelled_at = db.Column(db.DateTime(timezone=True), nullable=True)

    # Relationships
    user = db.relationship('User', backref=db.backref('active_bonuses', lazy='dynamic')) # Changed backref to avoid conflict
    bonus_code = db.relationship('BonusCode', backref=db.backref('applied_codes', lazy='dynamic')) # Changed backref

    def __repr__(self):
        return f"<UserBonus {self.id} (User: {self.user_id}, BonusCodeID: {self.bonus_code_id}, Active: {self.is_active})>"


<<<<<<< HEAD
# Spacecrash Game Models
class SpacecrashGame(db.Model):
    __tablename__ = 'spacecrash_game'
    id = db.Column(db.Integer, primary_key=True)
    server_seed = db.Column(db.String(255), nullable=False)
    client_seed = db.Column(db.String(255), nullable=True)
    nonce = db.Column(db.Integer, nullable=False)
    crash_point = db.Column(db.Float, nullable=True)
    public_seed = db.Column(db.String(255), nullable=True) # Hash of server_seed, revealed before game
    status = db.Column(db.String(50), nullable=False, default='pending', index=True) # e.g., 'pending', 'betting', 'in_progress', 'completed', 'cancelled'
    game_start_time = db.Column(db.DateTime(timezone=True), nullable=True)
    game_end_time = db.Column(db.DateTime(timezone=True), nullable=True)
    created_at = db.Column(db.DateTime(timezone=True), default=lambda: datetime.now(timezone.utc), nullable=False)

    # Relationships
    bets = db.relationship('SpacecrashBet', backref='game', lazy='dynamic')

    def __repr__(self):
        return f"<SpacecrashGame {self.id} (Status: {self.status}, Crash: {self.crash_point})>"

class SpacecrashBet(db.Model):
    __tablename__ = 'spacecrash_bet'
    id = db.Column(db.Integer, primary_key=True)
    user_id = db.Column(db.Integer, db.ForeignKey('user.id'), nullable=False, index=True)
    game_id = db.Column(db.Integer, db.ForeignKey('spacecrash_game.id'), nullable=False, index=True)
    bet_amount = db.Column(db.BigInteger, nullable=False) # Amount in satoshis
    auto_eject_at = db.Column(db.Float, nullable=True) # Optional preset eject multiplier
    ejected_at = db.Column(db.Float, nullable=True) # Actual multiplier user ejected at
    win_amount = db.Column(db.BigInteger, nullable=True) # Winnings in satoshis
    status = db.Column(db.String(50), nullable=False, default='placed', index=True) # e.g., 'placed', 'ejected', 'busted'
    placed_at = db.Column(db.DateTime(timezone=True), default=lambda: datetime.now(timezone.utc), nullable=False)

    # Relationships
    user = db.relationship('User', backref=db.backref('spacecrash_bets', lazy='dynamic'))
    # game relationship is defined by backref in SpacecrashGame.bets

    def __repr__(self):
        return f"<SpacecrashBet {self.id} (User: {self.user_id}, Game: {self.game_id}, Bet: {self.bet_amount}, Status: {self.status})>"

# Ensure User model has spacecrash_bets relationship if needed for querying User.spacecrash_bets
# (It's added via backref from SpacecrashBet.user)
=======
# Poker Models
class PokerTable(db.Model):
    __tablename__ = 'poker_table'
    id = db.Column(db.Integer, primary_key=True)
    name = db.Column(db.String(100), nullable=False)
    description = db.Column(db.Text, nullable=True)
    game_type = db.Column(db.String(50), nullable=False, default='texas_holdem') # e.g., "texas_holdem", "omaha"
    limit_type = db.Column(db.String(50), nullable=False, default='no_limit') # e.g., "no_limit", "pot_limit", "fixed_limit"
    small_blind = db.Column(BigInteger, nullable=False) # In satoshis
    big_blind = db.Column(BigInteger, nullable=False) # In satoshis
    min_buy_in = db.Column(BigInteger, nullable=False) # In satoshis
    max_buy_in = db.Column(BigInteger, nullable=False) # In satoshis
    max_seats = db.Column(db.Integer, nullable=False, default=9)
    is_active = db.Column(db.Boolean, default=True, nullable=False, index=True)
    created_at = db.Column(db.DateTime(timezone=True), default=lambda: datetime.now(timezone.utc), nullable=False)
    updated_at = db.Column(db.DateTime(timezone=True), default=lambda: datetime.now(timezone.utc), onupdate=lambda: datetime.now(timezone.utc), nullable=False)
    
    # current_players: JSON - Decided to use PokerPlayerState relationship instead for better management.
    # game_sessions: Relationship defined in GameSession model via backref
    hands = db.relationship('PokerHand', backref='table', lazy='dynamic')
    player_states = db.relationship('PokerPlayerState', backref='table', lazy='dynamic')

    def __repr__(self):
        return f"<PokerTable {self.id} ({self.name} - {self.game_type} {self.small_blind}/{self.big_blind})>"

class PokerHand(db.Model):
    __tablename__ = 'poker_hand'
    id = db.Column(db.Integer, primary_key=True)
    table_id = db.Column(db.Integer, db.ForeignKey('poker_table.id'), nullable=False, index=True)
    # game_session_id: ForeignKey to GameSession.id - This might be complex if multiple users' sessions are involved.
    # For now, linking to table. Consider if direct session link is needed for specific analytics.
    hand_history = db.Column(JSON, nullable=False) # Detailed log: actions, bets, board cards, timings
    board_cards = db.Column(JSON, nullable=True) # e.g., ["HA", "DK", "S7", "C2", "H9"]
    pot_size_sats = db.Column(BigInteger, nullable=False, default=0)
    rake_sats = db.Column(BigInteger, nullable=False, default=0)
    start_time = db.Column(db.DateTime(timezone=True), default=lambda: datetime.now(timezone.utc), nullable=False, index=True)
    end_time = db.Column(db.DateTime(timezone=True), nullable=True)
    winners = db.Column(JSON, nullable=True) # [{"user_id": X, "amount_won": Y, "winning_hand": "Full House"}]

    # Relationship to GameSession (if needed, can be one-to-many if a hand is associated with one primary session)
    # game_session_id = db.Column(db.Integer, db.ForeignKey('game_session.id'), nullable=True, index=True)
    # game_session = db.relationship('GameSession', backref='poker_hands')


    def __repr__(self):
        return f"<PokerHand {self.id} (Table: {self.table_id}, Pot: {self.pot_size_sats}, Start: {self.start_time})>"

class PokerPlayerState(db.Model):
    __tablename__ = 'poker_player_state'
    id = db.Column(db.Integer, primary_key=True)
    user_id = db.Column(db.Integer, db.ForeignKey('user.id'), nullable=False, index=True)
    table_id = db.Column(db.Integer, db.ForeignKey('poker_table.id'), nullable=False, index=True)
    seat_id = db.Column(db.Integer, nullable=False) # 1 to max_seats
    stack_sats = db.Column(BigInteger, nullable=False)
    is_sitting_out = db.Column(db.Boolean, default=False, nullable=False)
    is_active_in_hand = db.Column(db.Boolean, default=False, nullable=False) # Dealt into current hand
    hole_cards = db.Column(JSON, nullable=True) # e.g., ["AS", "KH"] - Access control needed
    last_action = db.Column(db.String(50), nullable=True) # e.g., "bet", "fold", "check"
    time_to_act_ends = db.Column(db.DateTime(timezone=True), nullable=True) # For turn timers
    joined_at = db.Column(db.DateTime(timezone=True), default=lambda: datetime.now(timezone.utc), nullable=False)
    updated_at = db.Column(db.DateTime(timezone=True), default=lambda: datetime.now(timezone.utc), onupdate=lambda: datetime.now(timezone.utc), nullable=False)

    user = db.relationship('User', backref='poker_states')
    # table relationship defined in PokerTable via backref 'player_states'

    __table_args__ = (
        UniqueConstraint('user_id', 'table_id', name='uq_user_table'),
        UniqueConstraint('table_id', 'seat_id', name='uq_table_seat'),
        Index('ix_poker_player_state_user_table_seat', 'user_id', 'table_id', 'seat_id'),
    )

    def __repr__(self):
        return f"<PokerPlayerState {self.id} (User: {self.user_id}, Table: {self.table_id}, Seat: {self.seat_id}, Stack: {self.stack_sats})>"
>>>>>>> 247ef177
<|MERGE_RESOLUTION|>--- conflicted
+++ resolved
@@ -1,85 +1,69 @@
 from flask_sqlalchemy import SQLAlchemy
-from datetime import datetime, timezone, timedelta
+from datetime import datetime, timezone
 from passlib.hash import pbkdf2_sha256 as sha256
-# from sqlalchemy.dialects.postgresql import JSONB # Use JSONB for better performance in Postgres
-# Use generic JSON for broader compatibility (SQLite in tests)
 from sqlalchemy import BigInteger, Index, JSON, UniqueConstraint
-from datetime import datetime, timezone # Removed timedelta as it's not used directly in models
+
 db = SQLAlchemy()
 
 class User(db.Model):
     __tablename__ = 'user'
     id = db.Column(db.Integer, primary_key=True)
-    username = db.Column(db.String(50), unique=True, nullable=False, index=True) # Added index
-    email = db.Column(db.String(120), unique=True, nullable=False, index=True) # Added index
-    password = db.Column(db.String(128), nullable=False)
-    balance = db.Column(BigInteger, default=0, nullable=False, index=True)  # Balance in satoshis, Indexed
-    deposit_wallet_address = db.Column(db.String(256), nullable=False, unique=True) # Wallet address should be unique
-    # deposit_wallet_private_key field removed for security reasons. Private keys should be managed externally.
-    is_admin = db.Column(db.Boolean, default=False, nullable=False)
-    is_active = db.Column(db.Boolean, default=True, nullable=False) # Added active status
-    created_at = db.Column(db.DateTime(timezone=True), default=lambda: datetime.now(timezone.utc), nullable=False) # Use timezone-aware
-    last_login_at = db.Column(db.DateTime(timezone=True), nullable=True) # Track last login
-
-    # Relationships
-    game_sessions = db.relationship('GameSession', backref='user', lazy=True)
-    transactions = db.relationship('Transaction', backref='user', lazy=True)
-    blackjack_hands = db.relationship('BlackjackHand', backref='user', lazy=True)
-    # user_bonuses relationship is now established by the backref in UserBonus.user
+    username = db.Column(db.String(50), unique=True, nullable=False, index=True)
+    email = db.Column(db.String(120), unique=True, nullable=False, index=True)
+    password = db.Column(db.String(255), nullable=False)
+    balance = db.Column(BigInteger, default=0, nullable=False, index=True)
+    deposit_wallet_address = db.Column(db.String(255), unique=True, nullable=True, index=True)
+    is_admin = db.Column(db.Boolean, default=False, nullable=False, index=True)
+    is_active = db.Column(db.Boolean, default=True, nullable=False, index=True)
+    created_at = db.Column(db.DateTime(timezone=True), default=lambda: datetime.now(timezone.utc), nullable=False)
+    last_login_at = db.Column(db.DateTime(timezone=True), nullable=True)
+
+    def check_password(self, password):
+        return sha256.verify(password, self.password)
 
     @staticmethod
     def hash_password(password):
-        """Hashes a password using PBKDF2-SHA256."""
-        # Increase rounds for better security (default is 29000, adjust based on server capability)
-        return sha256.using(rounds=600000).hash(password)
-
-    @staticmethod
-    def verify_password(hash_str, password):
-        """Verifies a password against a stored PBKDF2-SHA256 hash."""
-        # Use constant time comparison if possible, though passlib might handle this.
-        return sha256.verify(password, hash_str)
-
-    def __repr__(self):
-        return f"<User {self.username} (ID: {self.id})>"
+        return sha256.hash(password)
+
+    def __repr__(self):
+        return f"<User {self.username}>"
 
 class GameSession(db.Model):
     __tablename__ = 'game_session'
     id = db.Column(db.Integer, primary_key=True)
-    user_id = db.Column(db.Integer, db.ForeignKey('user.id'), nullable=False, index=True) # Added index
-    slot_id = db.Column(db.Integer, db.ForeignKey('slot.id'), nullable=True, index=True) # Made nullable for blackjack
-    table_id = db.Column(db.Integer, db.ForeignKey('blackjack_table.id'), nullable=True, index=True) # Added for blackjack
-    game_type = db.Column(db.String(20), nullable=False, default='slot') # 'slot', 'blackjack', etc.
+    user_id = db.Column(db.Integer, db.ForeignKey('user.id'), nullable=False, index=True)
+    slot_id = db.Column(db.Integer, db.ForeignKey('slot.id'), nullable=True, index=True)
+    table_id = db.Column(db.Integer, db.ForeignKey('blackjack_table.id'), nullable=True, index=True)
+    poker_table_id = db.Column(db.Integer, db.ForeignKey('poker_table.id'), nullable=True, index=True)
+    game_type = db.Column(db.String(50), nullable=False, index=True)
     bonus_active = db.Column(db.Boolean, default=False, nullable=False)
-    bonus_spins_remaining = db.Column(db.Integer, default=0, nullable=False) # Renamed from bonus_spins
+    bonus_spins_remaining = db.Column(db.Integer, default=0, nullable=False)
     bonus_multiplier = db.Column(db.Float, default=1.0, nullable=False)
-    amount_wagered = db.Column(BigInteger, default=0, nullable=False) # In satoshis
-    amount_won = db.Column(BigInteger, default=0, nullable=False) # In satoshis
-    # spin_amount is ambiguous, bet_amount is in SlotSpin. Remove spin_amount? Or rename?
-    # Let's remove spin_amount as it's redundant with SlotSpin.bet_amount
-    # spin_amount = db.Column(BigInteger, default=0, nullable=False) # In satoshis
+    amount_wagered = db.Column(BigInteger, default=0, nullable=False)
+    amount_won = db.Column(BigInteger, default=0, nullable=False)
     num_spins = db.Column(db.Integer, default=0, nullable=False)
     session_start = db.Column(db.DateTime(timezone=True), default=lambda: datetime.now(timezone.utc), nullable=False)
-    session_end = db.Column(db.DateTime(timezone=True), nullable=True, index=True) # Added index
-    created_at = db.Column(db.DateTime(timezone=True), default=lambda: datetime.now(timezone.utc), nullable=False)
-
-    # Relationship
-    slot_spins = db.relationship('SlotSpin', backref='game_session', lazy=True, order_by="desc(SlotSpin.spin_time)")
-    blackjack_hands = db.relationship('BlackjackHand', backref='game_session', lazy=True)
-
-    def __repr__(self):
-        status = "Active" if self.session_end is None else "Ended"
-        return f"<GameSession {self.id} (User: {self.user_id}, Type: {self.game_type}, Status: {status})>"
+    session_end = db.Column(db.DateTime(timezone=True), nullable=True)
+
+    user = db.relationship('User', backref='game_sessions')
+    slot = db.relationship('Slot', backref='game_sessions')
+    blackjack_table = db.relationship('BlackjackTable', backref='game_sessions')
+    poker_table = db.relationship('PokerTable', backref='game_sessions')
+
+    def __repr__(self):
+        return f"<GameSession {self.id} (User: {self.user_id}, Type: {self.game_type})>"
 
 class SlotSpin(db.Model):
     __tablename__ = 'slot_spin'
     id = db.Column(db.Integer, primary_key=True)
-    game_session_id = db.Column(db.Integer, db.ForeignKey('game_session.id'), nullable=False, index=True) # Added index
-    spin_result = db.Column(db.JSON, nullable=False) # Use JSON
-    win_amount = db.Column(BigInteger, nullable=False) # In satoshis
-    bet_amount = db.Column(BigInteger, nullable=False) # In satoshis - Already existed, ensure type is BigInteger
-    is_bonus_spin = db.Column(db.Boolean, default=False, nullable=False) # Added is_bonus_spin flag
-    spin_time = db.Column(db.DateTime(timezone=True), default=lambda: datetime.now(timezone.utc), nullable=False, index=True) # Added index
-    created_at = db.Column(db.DateTime(timezone=True), default=lambda: datetime.now(timezone.utc), nullable=False)
+    game_session_id = db.Column(db.Integer, db.ForeignKey('game_session.id'), nullable=False, index=True)
+    spin_result = db.Column(JSON, nullable=False)
+    win_amount = db.Column(BigInteger, nullable=False)
+    bet_amount = db.Column(BigInteger, nullable=False)
+    is_bonus_spin = db.Column(db.Boolean, default=False, nullable=False)
+    spin_time = db.Column(db.DateTime(timezone=True), default=lambda: datetime.now(timezone.utc), nullable=False)
+
+    game_session = db.relationship('GameSession', backref='slot_spins')
 
     def __repr__(self):
         return f"<SlotSpin {self.id} (Session: {self.game_session_id}, Bet: {self.bet_amount}, Win: {self.win_amount})>"
@@ -87,159 +71,113 @@
 class Transaction(db.Model):
     __tablename__ = 'transaction'
     id = db.Column(db.Integer, primary_key=True)
-    user_id = db.Column(db.Integer, db.ForeignKey('user.id'), nullable=False, index=True) # Added index
-    amount = db.Column(BigInteger, nullable=False) # In satoshis (can be negative for debits)
-    transaction_type = db.Column(db.String(20), nullable=False, index=True) # e.g., 'deposit', 'withdraw', 'wager', 'win', 'bonus', 'transfer', 'adjustment'
-    status = db.Column(db.String(15), default='completed', nullable=False, index=True) # e.g., 'pending', 'completed', 'failed', 'cancelled'
-    details = db.Column(db.JSON, nullable=True) # Store related info like addresses, bonus codes, related tx_id etc.
-    created_at = db.Column(db.DateTime(timezone=True), default=lambda: datetime.now(timezone.utc), nullable=False, index=True) # Added index
-
-    # Foreign keys for linking to specific game events
+    user_id = db.Column(db.Integer, db.ForeignKey('user.id'), nullable=False, index=True)
+    amount = db.Column(BigInteger, nullable=False)
+    transaction_type = db.Column(db.String(50), nullable=False, index=True)
+    status = db.Column(db.String(50), default='pending', nullable=False, index=True)
+    details = db.Column(JSON, nullable=True)
     slot_spin_id = db.Column(db.Integer, db.ForeignKey('slot_spin.id'), nullable=True, index=True)
     blackjack_hand_id = db.Column(db.Integer, db.ForeignKey('blackjack_hand.id'), nullable=True, index=True)
-
-    # Relationships to game events
-    slot_spin = db.relationship('SlotSpin', backref=db.backref('transactions', lazy='dynamic'))
-    blackjack_hand = db.relationship('BlackjackHand', backref=db.backref('transactions', lazy='dynamic'))
-
-    def __repr__(self):
-        return f"<Transaction {self.id} (User: {self.user_id}, Type: {self.transaction_type}, Amount: {self.amount}, Status: {self.status})>"
+    created_at = db.Column(db.DateTime(timezone=True), default=lambda: datetime.now(timezone.utc), nullable=False)
+
+    user = db.relationship('User', backref='transactions')
+    slot_spin = db.relationship('SlotSpin', backref='transactions')
+    blackjack_hand = db.relationship('BlackjackHand', backref='transactions')
+
+    def __repr__(self):
+        return f"<Transaction {self.id} (User: {self.user_id}, Type: {self.transaction_type}, Amount: {self.amount})>"
 
 class BonusCode(db.Model):
     __tablename__ = 'bonus_code'
     id = db.Column(db.Integer, primary_key=True)
-    code_id = db.Column(db.String(50), unique=True, nullable=False, index=True) # Added index
-    description = db.Column(db.Text, nullable=True) # Added description
-    type = db.Column(db.String(50), nullable=False) # e.g., 'deposit', 'registration', 'free_spins'
-    subtype = db.Column(db.String(50), nullable=False) # e.g., 'percentage' (uses 'amount'), 'fixed' (uses 'amount_sats'), 'spins' (amount/amount_sats might represent number of spins or be unused if spins come from elsewhere)
-    amount = db.Column(db.Float, nullable=True) # Percentage value (e.g., 10.5 for 10.5%) if subtype is 'percentage'. Not used for 'fixed' or 'spins' subtypes.
-    amount_sats = db.Column(db.BigInteger, nullable=True) # Fixed Satoshi amount if subtype is 'fixed'. Not used for 'percentage' or 'spins' subtypes.
-    wagering_requirement_multiplier = db.Column(db.Float, nullable=True, default=1.0) # Multiplier for wagering requirement (e.g., 30 for 30x). Applied to bonus_amount_awarded_sats. If null or 1, implies no wagering or wagering is fixed amount.
-    # Consider adding a separate column for 'spins_awarded' if type is 'free_spins'
-    max_uses = db.Column(db.Integer, nullable=True) # Max total uses
-    uses_remaining = db.Column(db.Integer, nullable=True) # Track remaining uses
-    # max_uses_per_user = db.Column(db.Integer, default=1) # Limit per user
-    expires_at = db.Column(db.DateTime(timezone=True), nullable=True) # Expiry date
-    is_active = db.Column(db.Boolean, default=True, nullable=False, index=True) # Added active status and index
-    created_at = db.Column(db.DateTime(timezone=True), default=lambda: datetime.now(timezone.utc), nullable=False)
-
-    def __repr__(self):
-        return f"<BonusCode {self.id} ({self.code_id})>"
+    code_id = db.Column(db.String(50), unique=True, nullable=False, index=True)
+    description = db.Column(db.Text, nullable=True)
+    type = db.Column(db.String(50), nullable=False, index=True)
+    subtype = db.Column(db.String(50), nullable=False, index=True)
+    amount = db.Column(db.Float, nullable=True)
+    amount_sats = db.Column(BigInteger, nullable=True)
+    max_uses = db.Column(db.Integer, nullable=True)
+    uses_remaining = db.Column(db.Integer, nullable=True)
+    expires_at = db.Column(db.DateTime(timezone=True), nullable=True)
+    is_active = db.Column(db.Boolean, default=True, nullable=False, index=True)
+    created_at = db.Column(db.DateTime(timezone=True), default=lambda: datetime.now(timezone.utc), nullable=False)
+
+    def __repr__(self):
+        return f"<BonusCode {self.code_id} ({self.type}/{self.subtype})>"
 
 class Slot(db.Model):
     __tablename__ = 'slot'
     id = db.Column(db.Integer, primary_key=True)
-    name = db.Column(db.String(100), nullable=False, unique=True)
-    description = db.Column(db.Text, nullable=True) # Allow null description
+    name = db.Column(db.String(100), nullable=False)
+    description = db.Column(db.Text, nullable=True)
     num_rows = db.Column(db.Integer, nullable=False)
     num_columns = db.Column(db.Integer, nullable=False)
-    num_symbols = db.Column(db.Integer, nullable=False) # Total distinct symbols defined for this slot
-    bonus_type = db.Column(db.String(50), nullable=True) # e.g., 'free_spins', 'pick_em', etc.
-    bonus_subtype = db.Column(db.String(50), nullable=True) # Further details
-    bonus_multiplier = db.Column(db.Float, nullable=False, default=1.0) # Default multiplier for bonus rounds
-    bonus_spins_trigger_count = db.Column(db.Integer, nullable=False, default=3) # Scatters needed
-    bonus_spins_awarded = db.Column(db.Integer, nullable=False, default=10) # Free spins awarded
-    # Removed bonus_multiplier and bonus_spins from here as they were ambiguous - moved specifics above
-    short_name = db.Column(db.String(50), nullable=False, unique=True) # Used for asset paths, e.g., 'hack', 'dragon'
-    asset_directory = db.Column(db.String(100), nullable=False, default='') # Path relative to static/public folder
-    rtp = db.Column(db.Float, nullable=True) # Return to Player percentage
-    volatility = db.Column(db.String(20), nullable=True) # e.g., 'low', 'medium', 'high'
+    num_symbols = db.Column(db.Integer, nullable=False)
+    wild_symbol_id = db.Column(db.Integer, nullable=True)
+    scatter_symbol_id = db.Column(db.Integer, nullable=True)
+    bonus_type = db.Column(db.String(50), nullable=True)
+    bonus_subtype = db.Column(db.String(50), nullable=True)
+    bonus_multiplier = db.Column(db.Float, default=1.0, nullable=False)
+    bonus_spins_trigger_count = db.Column(db.Integer, default=3, nullable=False)
+    bonus_spins_awarded = db.Column(db.Integer, default=10, nullable=False)
+    short_name = db.Column(db.String(50), nullable=False)
+    asset_directory = db.Column(db.String(255), nullable=False)
+    rtp = db.Column(db.Float, nullable=False)
+    volatility = db.Column(db.String(20), nullable=False)
+    is_active = db.Column(db.Boolean, default=True, nullable=False, index=True)
     is_multiway = db.Column(db.Boolean, default=False, nullable=False)
-    reel_configurations = db.Column(db.JSON, nullable=True)
-    is_active = db.Column(db.Boolean, default=True, nullable=False, index=True) # Can disable slots
-    created_at = db.Column(db.DateTime(timezone=True), default=lambda: datetime.now(timezone.utc), nullable=False)
-
-    # Relationships
-    symbols = db.relationship('SlotSymbol', backref='slot', lazy='joined', order_by='SlotSymbol.id') # Eager load symbols
-    bets = db.relationship('SlotBet', backref='slot', lazy='joined', order_by='SlotBet.bet_amount') # Eager load bets
-    # paylines = db.relationship('SlotPayline', backref='slot', lazy='joined') # Eager load paylines if model exists
-    # payouts = db.relationship('SlotPayout', backref='slot', lazy=True) # If payout table exists
-
-    # Add constraints if needed, e.g., ensuring wild/scatter IDs exist in symbols
-    # __table_args__ = (
-    #     db.ForeignKeyConstraint(['wild_symbol_id'], ['slot_symbol.id']),
-    #     db.ForeignKeyConstraint(['scatter_symbol_id'], ['slot_symbol.id']),
-    # )
-
-    def __repr__(self):
-        return f"<Slot {self.id} ({self.name})>"
+    reel_configurations = db.Column(JSON, nullable=True)
+    created_at = db.Column(db.DateTime(timezone=True), default=lambda: datetime.now(timezone.utc), nullable=False)
+
+    symbols = db.relationship('SlotSymbol', backref='slot', lazy='select')
+    bets = db.relationship('SlotBet', backref='slot', lazy='select')
+
+    def __repr__(self):
+        return f"<Slot {self.id} ({self.short_name})>"
 
 class SlotSymbol(db.Model):
     __tablename__ = 'slot_symbol'
-    id = db.Column(db.Integer, primary_key=True) # Use auto-incrementing ID
-    slot_id = db.Column(db.Integer, db.ForeignKey('slot.id'), nullable=False, index=True) # Added index
-    symbol_internal_id = db.Column(db.Integer, nullable=False) # The ID used within the game logic/config (e.g., 1, 2, 3...)
-    name = db.Column(db.String(50), nullable=False) # e.g., 'Cherry', 'Wild', 'Scatter'
-    img_link = db.Column(db.String(256), nullable=False) # Path to image asset
-    value_multiplier = db.Column(db.Float, nullable=True) # Base multiplier for win calc (can be null for non-paying like scatter)
-    # Replaced is_wild/is_scatter with FKs in Slot table
-    # is_wild = db.Column(db.Boolean, default=False, nullable=False)
-    # is_scatter = db.Column(db.Boolean, default=False, nullable=False)
-    data = db.Column(db.JSON, nullable=True) # Store extra data like animation details, sound effects
-    created_at = db.Column(db.DateTime(timezone=True), default=lambda: datetime.now(timezone.utc), nullable=False)
-
-    __table_args__ = (
-        Index('ix_slot_symbol_slot_id_internal_id', 'slot_id', 'symbol_internal_id', unique=True), # Ensure unique internal ID per slot
-    )
-
-    def __repr__(self):
-        return f"<SlotSymbol {self.id} (Slot: {self.slot_id}, InternalID: {self.symbol_internal_id}, Name: {self.name})>"
-
+    id = db.Column(db.Integer, primary_key=True)
+    slot_id = db.Column(db.Integer, db.ForeignKey('slot.id'), nullable=False, index=True)
+    symbol_internal_id = db.Column(db.Integer, nullable=False)
+    name = db.Column(db.String(50), nullable=False)
+    img_link = db.Column(db.String(255), nullable=False)
+    value_multiplier = db.Column(db.Float, nullable=False)
+    data = db.Column(JSON, nullable=True)
+
+    __table_args__ = (Index('ix_slot_symbol_slot_id_internal_id', 'slot_id', 'symbol_internal_id', unique=True),)
+
+    def __repr__(self):
+        return f"<SlotSymbol {self.name} (Slot: {self.slot_id}, ID: {self.symbol_internal_id})>"
 
 class SlotBet(db.Model):
-    # Represents predefined bet amounts available for a slot
     __tablename__ = 'slot_bet'
     id = db.Column(db.Integer, primary_key=True)
-    slot_id = db.Column(db.Integer, db.ForeignKey('slot.id'), nullable=False, index=True) # Added index
-    bet_amount = db.Column(BigInteger, nullable=False) # Bet amount in satoshis
-    created_at = db.Column(db.DateTime(timezone=True), default=lambda: datetime.now(timezone.utc), nullable=False)
-
-    __table_args__ = (
-        Index('ix_slot_bet_slot_id_bet_amount', 'slot_id', 'bet_amount', unique=True), # Ensure unique bet amount per slot
-    )
-
-    def __repr__(self):
-        return f"<SlotBet {self.id} (Slot: {self.slot_id}, Amount: {self.bet_amount})>"
-
-
-# Add SlotPayline and SlotPayout models if needed for more complex win calculations
-# class SlotPayline(db.Model):
-#     id = db.Column(db.Integer, primary_key=True)
-#     slot_id = db.Column(db.Integer, db.ForeignKey('slot.id'), nullable=False, index=True)
-#     line_index = db.Column(db.Integer, nullable=False) # 0, 1, 2...
-#     positions = db.Column(JSONB, nullable=False) # e.g., [[0,0], [1,1], [2,2]] (list of [row, col])
-#     __table_args__ = (Index('ix_slot_payline_slot_id_line_index', 'slot_id', 'line_index', unique=True),)
-
-# class SlotPayout(db.Model):
-#     id = db.Column(db.Integer, primary_key=True)
-#     slot_id = db.Column(db.Integer, db.ForeignKey('slot.id'), nullable=False, index=True)
-#     symbol_id = db.Column(db.Integer, db.ForeignKey('slot_symbol.id'), nullable=False) # FK to SlotSymbol PK
-#     num_matches = db.Column(db.Integer, nullable=False) # e.g., 3, 4, 5
-#     multiplier = db.Column(db.Float, nullable=False) # Payout multiplier for this combination
-#     __table_args__ = (Index('ix_slot_payout_slot_symbol_matches', 'slot_id', 'symbol_id', 'num_matches', unique=True),)
-
-
-# Blackjack Models
+    slot_id = db.Column(db.Integer, db.ForeignKey('slot.id'), nullable=False, index=True)
+    bet_amount = db.Column(BigInteger, nullable=False)
+
+    __table_args__ = (Index('ix_slot_bet_slot_id_amount', 'slot_id', 'bet_amount', unique=True),)
+
+    def __repr__(self):
+        return f"<SlotBet {self.bet_amount} sats (Slot: {self.slot_id})>"
+
 class BlackjackTable(db.Model):
     __tablename__ = 'blackjack_table'
     id = db.Column(db.Integer, primary_key=True)
     name = db.Column(db.String(100), nullable=False)
     description = db.Column(db.String(500), nullable=True)
-    min_bet = db.Column(BigInteger, nullable=False)  # in satoshis
-    max_bet = db.Column(BigInteger, nullable=False)  # in satoshis
+    min_bet = db.Column(BigInteger, nullable=False)
+    max_bet = db.Column(BigInteger, nullable=False)
     deck_count = db.Column(db.Integer, nullable=False)
-    rules = db.Column(db.JSON, nullable=True)  # JSON field for specific rules
+    rules = db.Column(JSON, nullable=True)
     is_active = db.Column(db.Boolean, nullable=False, default=True)
-    created_at = db.Column(db.DateTime(timezone=True), default=lambda: datetime.now(timezone.utc), nullable=False)
-    updated_at = db.Column(db.DateTime(timezone=True), default=lambda: datetime.now(timezone.utc), onupdate=lambda: datetime.now(timezone.utc), nullable=False)
-
-    # Relationships
-    game_sessions = db.relationship('GameSession', backref='blackjack_table', lazy=True)
-    hands = db.relationship('BlackjackHand', backref='table', lazy=True)
+    created_at = db.Column(db.DateTime(timezone=True), server_default=db.text('CURRENT_TIMESTAMP'), nullable=False)
+    updated_at = db.Column(db.DateTime(timezone=True), server_default=db.text('CURRENT_TIMESTAMP'), nullable=False)
+
+    hands = db.relationship('BlackjackHand', backref='table', lazy='dynamic')
 
     def __repr__(self):
         return f"<BlackjackTable {self.id} ({self.name})>"
-
 
 class BlackjackHand(db.Model):
     __tablename__ = 'blackjack_hand'
@@ -247,81 +185,62 @@
     user_id = db.Column(db.Integer, db.ForeignKey('user.id'), nullable=False, index=True)
     table_id = db.Column(db.Integer, db.ForeignKey('blackjack_table.id'), nullable=False, index=True)
     session_id = db.Column(db.Integer, db.ForeignKey('game_session.id'), nullable=False, index=True)
-    initial_bet = db.Column(BigInteger, nullable=False)  # in satoshis
-    total_bet = db.Column(BigInteger, nullable=False)  # in satoshis (includes doubles, splits)
-    win_amount = db.Column(BigInteger, nullable=True)  # in satoshis
-    player_cards = db.Column(db.JSON, nullable=False)  # JSON array of card objects
-    dealer_cards = db.Column(db.JSON, nullable=False)  # JSON array of card objects
-    player_hands = db.Column(db.JSON, nullable=False)  # JSON array of hand objects (for splits)
-    dealer_hand = db.Column(db.JSON, nullable=False)  # JSON object for dealer hand
-    status = db.Column(db.String(20), nullable=False, index=True)  # 'active', 'completed', 'cancelled'
-    result = db.Column(db.String(20), nullable=True)  # 'win', 'lose', 'push', 'blackjack'
+    initial_bet = db.Column(BigInteger, nullable=False)
+    total_bet = db.Column(BigInteger, nullable=False)
+    win_amount = db.Column(BigInteger, default=0, nullable=False)
+    player_cards = db.Column(JSON, nullable=False)
+    dealer_cards = db.Column(JSON, nullable=False)
+    player_hands = db.Column(JSON, nullable=False)
+    dealer_hand = db.Column(JSON, nullable=False)
+    status = db.Column(db.String(50), nullable=False, default='active', index=True)
+    result = db.Column(db.String(50), nullable=True)
     created_at = db.Column(db.DateTime(timezone=True), default=lambda: datetime.now(timezone.utc), nullable=False)
     updated_at = db.Column(db.DateTime(timezone=True), default=lambda: datetime.now(timezone.utc), onupdate=lambda: datetime.now(timezone.utc), nullable=False)
     completed_at = db.Column(db.DateTime(timezone=True), nullable=True)
 
-    # Relationships
-    actions = db.relationship('BlackjackAction', backref='hand', lazy=True, order_by='BlackjackAction.created_at')
-
-    def __repr__(self):
-        return f"<BlackjackHand {self.id} (User: {self.user_id}, Table: {self.table_id}, Status: {self.status})>"
-
+    user = db.relationship('User', backref='blackjack_hands')
+    session = db.relationship('GameSession', backref='blackjack_hands')
+    actions = db.relationship('BlackjackAction', backref='hand', lazy='dynamic')
+
+    def __repr__(self):
+        return f"<BlackjackHand {self.id} (User: {self.user_id}, Bet: {self.initial_bet}, Status: {self.status})>"
 
 class BlackjackAction(db.Model):
     __tablename__ = 'blackjack_action'
     id = db.Column(db.Integer, primary_key=True)
     hand_id = db.Column(db.Integer, db.ForeignKey('blackjack_hand.id'), nullable=False, index=True)
-    action_type = db.Column(db.String(20), nullable=False)  # 'hit', 'stand', 'double', 'split'
-    hand_index = db.Column(db.Integer, nullable=False)  # Which hand the action applies to (for splits)
-    card_dealt = db.Column(db.JSON, nullable=True)  # Card dealt as a result of the action
-    hand_total = db.Column(db.Integer, nullable=True)  # Hand total after the action
-    created_at = db.Column(db.DateTime(timezone=True), default=lambda: datetime.now(timezone.utc), nullable=False)
-
-    def __repr__(self):
-        return f"<BlackjackAction {self.id} (Hand: {self.hand_id}, Type: {self.action_type})>"
-
-
-class TokenBlacklist(db.Model):
-    __tablename__ = 'token_blacklist'
-    id = db.Column(db.Integer, primary_key=True)
-    jti = db.Column(db.String(36), nullable=False, index=True, unique=True) # JTI is usually a UUID
-    created_at = db.Column(db.DateTime(timezone=True), default=lambda: datetime.now(timezone.utc), nullable=False)
-    expires_at = db.Column(db.DateTime(timezone=True), nullable=False, index=True) # Add expiry for cleanup
-
-    def __repr__(self):
-        return f"<TokenBlacklist {self.id} (JTI: {self.jti})>"
-
-# TODO: Add a periodic task (e.g., using Celery Beat or APScheduler) to clean up expired tokens from TokenBlacklist.
+    action_type = db.Column(db.String(20), nullable=False)
+    hand_index = db.Column(db.Integer, nullable=False)
+    card_dealt = db.Column(db.String(10), nullable=True)
+    hand_total = db.Column(db.Integer, nullable=True)
+    created_at = db.Column(db.DateTime(timezone=True), default=lambda: datetime.now(timezone.utc), nullable=False)
+
+    def __repr__(self):
+        return f"<BlackjackAction {self.id} (Hand: {self.hand_id}, Action: {self.action_type})>"
 
 class UserBonus(db.Model):
     __tablename__ = 'user_bonus'
     id = db.Column(db.Integer, primary_key=True)
     user_id = db.Column(db.Integer, db.ForeignKey('user.id'), nullable=False, index=True)
-    bonus_code_id = db.Column(db.Integer, db.ForeignKey('bonus_code.id'), nullable=False, index=True) # Link to the BonusCode applied
-
-    bonus_amount_awarded_sats = db.Column(db.BigInteger, nullable=False) # The actual monetary value of the bonus given
-    wagering_requirement_multiplier = db.Column(db.Float, nullable=True) # e.g., 30 (for 30x wagering)
-    wagering_requirement_sats = db.Column(db.BigInteger, nullable=False) # Total sats to be wagered (bonus_amount * multiplier, or fixed)
-    wagering_progress_sats = db.Column(db.BigInteger, default=0, nullable=False)
-
-    is_active = db.Column(db.Boolean, default=True, nullable=False, index=True) # True if bonus is currently active and wagering
-    is_completed = db.Column(db.Boolean, default=False, nullable=False, index=True) # True if wagering completed
-    is_cancelled = db.Column(db.Boolean, default=False, nullable=False, index=True) # True if admin cancelled or bonus expired
-
-    activated_at = db.Column(db.DateTime(timezone=True), default=lambda: datetime.now(timezone.utc), nullable=False)
-    updated_at = db.Column(db.DateTime(timezone=True), default=lambda: datetime.now(timezone.utc), onupdate=lambda: datetime.now(timezone.utc))
-    completed_at = db.Column(db.DateTime(timezone=True), nullable=True) # When wagering met or bonus ended
+    bonus_code_id = db.Column(db.Integer, db.ForeignKey('bonus_code.id'), nullable=False, index=True)
+    bonus_amount_awarded_sats = db.Column(BigInteger, nullable=False)
+    wagering_requirement_sats = db.Column(BigInteger, nullable=False)
+    wagering_progress_sats = db.Column(BigInteger, default=0, nullable=False)
+    is_active = db.Column(db.Boolean, default=True, nullable=False, index=True)
+    is_completed = db.Column(db.Boolean, default=False, nullable=False)
+    is_cancelled = db.Column(db.Boolean, default=False, nullable=False)
+    awarded_at = db.Column(db.DateTime(timezone=True), default=lambda: datetime.now(timezone.utc), nullable=False)
+    completed_at = db.Column(db.DateTime(timezone=True), nullable=True)
     cancelled_at = db.Column(db.DateTime(timezone=True), nullable=True)
 
-    # Relationships
-    user = db.relationship('User', backref=db.backref('active_bonuses', lazy='dynamic')) # Changed backref to avoid conflict
-    bonus_code = db.relationship('BonusCode', backref=db.backref('applied_codes', lazy='dynamic')) # Changed backref
+    bonus_code = db.relationship('BonusCode', backref='user_bonuses')
+    user = db.relationship('User', backref='user_bonuses')
+
+    __table_args__ = (Index('ix_user_bonus_user_id_active', 'user_id', 'is_active'),)
 
     def __repr__(self):
         return f"<UserBonus {self.id} (User: {self.user_id}, BonusCodeID: {self.bonus_code_id}, Active: {self.is_active})>"
 
-
-<<<<<<< HEAD
 # Spacecrash Game Models
 class SpacecrashGame(db.Model):
     __tablename__ = 'spacecrash_game'
@@ -330,13 +249,12 @@
     client_seed = db.Column(db.String(255), nullable=True)
     nonce = db.Column(db.Integer, nullable=False)
     crash_point = db.Column(db.Float, nullable=True)
-    public_seed = db.Column(db.String(255), nullable=True) # Hash of server_seed, revealed before game
-    status = db.Column(db.String(50), nullable=False, default='pending', index=True) # e.g., 'pending', 'betting', 'in_progress', 'completed', 'cancelled'
+    public_seed = db.Column(db.String(255), nullable=True)
+    status = db.Column(db.String(50), nullable=False, default='pending', index=True)
     game_start_time = db.Column(db.DateTime(timezone=True), nullable=True)
     game_end_time = db.Column(db.DateTime(timezone=True), nullable=True)
     created_at = db.Column(db.DateTime(timezone=True), default=lambda: datetime.now(timezone.utc), nullable=False)
 
-    # Relationships
     bets = db.relationship('SpacecrashBet', backref='game', lazy='dynamic')
 
     def __repr__(self):
@@ -347,42 +265,35 @@
     id = db.Column(db.Integer, primary_key=True)
     user_id = db.Column(db.Integer, db.ForeignKey('user.id'), nullable=False, index=True)
     game_id = db.Column(db.Integer, db.ForeignKey('spacecrash_game.id'), nullable=False, index=True)
-    bet_amount = db.Column(db.BigInteger, nullable=False) # Amount in satoshis
-    auto_eject_at = db.Column(db.Float, nullable=True) # Optional preset eject multiplier
-    ejected_at = db.Column(db.Float, nullable=True) # Actual multiplier user ejected at
-    win_amount = db.Column(db.BigInteger, nullable=True) # Winnings in satoshis
-    status = db.Column(db.String(50), nullable=False, default='placed', index=True) # e.g., 'placed', 'ejected', 'busted'
+    bet_amount = db.Column(BigInteger, nullable=False)
+    auto_eject_at = db.Column(db.Float, nullable=True)
+    ejected_at = db.Column(db.Float, nullable=True)
+    win_amount = db.Column(BigInteger, nullable=True)
+    status = db.Column(db.String(50), nullable=False, default='placed', index=True)
     placed_at = db.Column(db.DateTime(timezone=True), default=lambda: datetime.now(timezone.utc), nullable=False)
 
-    # Relationships
     user = db.relationship('User', backref=db.backref('spacecrash_bets', lazy='dynamic'))
-    # game relationship is defined by backref in SpacecrashGame.bets
 
     def __repr__(self):
         return f"<SpacecrashBet {self.id} (User: {self.user_id}, Game: {self.game_id}, Bet: {self.bet_amount}, Status: {self.status})>"
 
-# Ensure User model has spacecrash_bets relationship if needed for querying User.spacecrash_bets
-# (It's added via backref from SpacecrashBet.user)
-=======
 # Poker Models
 class PokerTable(db.Model):
     __tablename__ = 'poker_table'
     id = db.Column(db.Integer, primary_key=True)
     name = db.Column(db.String(100), nullable=False)
     description = db.Column(db.Text, nullable=True)
-    game_type = db.Column(db.String(50), nullable=False, default='texas_holdem') # e.g., "texas_holdem", "omaha"
-    limit_type = db.Column(db.String(50), nullable=False, default='no_limit') # e.g., "no_limit", "pot_limit", "fixed_limit"
-    small_blind = db.Column(BigInteger, nullable=False) # In satoshis
-    big_blind = db.Column(BigInteger, nullable=False) # In satoshis
-    min_buy_in = db.Column(BigInteger, nullable=False) # In satoshis
-    max_buy_in = db.Column(BigInteger, nullable=False) # In satoshis
+    game_type = db.Column(db.String(50), nullable=False, default='texas_holdem')
+    limit_type = db.Column(db.String(50), nullable=False, default='no_limit')
+    small_blind = db.Column(BigInteger, nullable=False)
+    big_blind = db.Column(BigInteger, nullable=False)
+    min_buy_in = db.Column(BigInteger, nullable=False)
+    max_buy_in = db.Column(BigInteger, nullable=False)
     max_seats = db.Column(db.Integer, nullable=False, default=9)
     is_active = db.Column(db.Boolean, default=True, nullable=False, index=True)
     created_at = db.Column(db.DateTime(timezone=True), default=lambda: datetime.now(timezone.utc), nullable=False)
     updated_at = db.Column(db.DateTime(timezone=True), default=lambda: datetime.now(timezone.utc), onupdate=lambda: datetime.now(timezone.utc), nullable=False)
     
-    # current_players: JSON - Decided to use PokerPlayerState relationship instead for better management.
-    # game_sessions: Relationship defined in GameSession model via backref
     hands = db.relationship('PokerHand', backref='table', lazy='dynamic')
     player_states = db.relationship('PokerPlayerState', backref='table', lazy='dynamic')
 
@@ -393,20 +304,13 @@
     __tablename__ = 'poker_hand'
     id = db.Column(db.Integer, primary_key=True)
     table_id = db.Column(db.Integer, db.ForeignKey('poker_table.id'), nullable=False, index=True)
-    # game_session_id: ForeignKey to GameSession.id - This might be complex if multiple users' sessions are involved.
-    # For now, linking to table. Consider if direct session link is needed for specific analytics.
-    hand_history = db.Column(JSON, nullable=False) # Detailed log: actions, bets, board cards, timings
-    board_cards = db.Column(JSON, nullable=True) # e.g., ["HA", "DK", "S7", "C2", "H9"]
+    hand_history = db.Column(JSON, nullable=False)
+    board_cards = db.Column(JSON, nullable=True)
     pot_size_sats = db.Column(BigInteger, nullable=False, default=0)
     rake_sats = db.Column(BigInteger, nullable=False, default=0)
     start_time = db.Column(db.DateTime(timezone=True), default=lambda: datetime.now(timezone.utc), nullable=False, index=True)
     end_time = db.Column(db.DateTime(timezone=True), nullable=True)
-    winners = db.Column(JSON, nullable=True) # [{"user_id": X, "amount_won": Y, "winning_hand": "Full House"}]
-
-    # Relationship to GameSession (if needed, can be one-to-many if a hand is associated with one primary session)
-    # game_session_id = db.Column(db.Integer, db.ForeignKey('game_session.id'), nullable=True, index=True)
-    # game_session = db.relationship('GameSession', backref='poker_hands')
-
+    winners = db.Column(JSON, nullable=True)
 
     def __repr__(self):
         return f"<PokerHand {self.id} (Table: {self.table_id}, Pot: {self.pot_size_sats}, Start: {self.start_time})>"
@@ -416,18 +320,17 @@
     id = db.Column(db.Integer, primary_key=True)
     user_id = db.Column(db.Integer, db.ForeignKey('user.id'), nullable=False, index=True)
     table_id = db.Column(db.Integer, db.ForeignKey('poker_table.id'), nullable=False, index=True)
-    seat_id = db.Column(db.Integer, nullable=False) # 1 to max_seats
+    seat_id = db.Column(db.Integer, nullable=False)
     stack_sats = db.Column(BigInteger, nullable=False)
     is_sitting_out = db.Column(db.Boolean, default=False, nullable=False)
-    is_active_in_hand = db.Column(db.Boolean, default=False, nullable=False) # Dealt into current hand
-    hole_cards = db.Column(JSON, nullable=True) # e.g., ["AS", "KH"] - Access control needed
-    last_action = db.Column(db.String(50), nullable=True) # e.g., "bet", "fold", "check"
-    time_to_act_ends = db.Column(db.DateTime(timezone=True), nullable=True) # For turn timers
+    is_active_in_hand = db.Column(db.Boolean, default=False, nullable=False)
+    hole_cards = db.Column(JSON, nullable=True)
+    last_action = db.Column(db.String(50), nullable=True)
+    time_to_act_ends = db.Column(db.DateTime(timezone=True), nullable=True)
     joined_at = db.Column(db.DateTime(timezone=True), default=lambda: datetime.now(timezone.utc), nullable=False)
     updated_at = db.Column(db.DateTime(timezone=True), default=lambda: datetime.now(timezone.utc), onupdate=lambda: datetime.now(timezone.utc), nullable=False)
 
     user = db.relationship('User', backref='poker_states')
-    # table relationship defined in PokerTable via backref 'player_states'
 
     __table_args__ = (
         UniqueConstraint('user_id', 'table_id', name='uq_user_table'),
@@ -436,5 +339,4 @@
     )
 
     def __repr__(self):
-        return f"<PokerPlayerState {self.id} (User: {self.user_id}, Table: {self.table_id}, Seat: {self.seat_id}, Stack: {self.stack_sats})>"
->>>>>>> 247ef177
+        return f"<PokerPlayerState {self.id} (User: {self.user_id}, Table: {self.table_id}, Seat: {self.seat_id}, Stack: {self.stack_sats})>"