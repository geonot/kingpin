from flask_sqlalchemy import SQLAlchemy
from datetime import datetime, timezone
from passlib.hash import pbkdf2_sha256 as sha256
from decimal import Decimal
from sqlalchemy import BigInteger, Index, JSON, UniqueConstraint, Numeric

db = SQLAlchemy()

class User(db.Model):
    __tablename__ = 'user'
    id = db.Column(db.Integer, primary_key=True)
    username = db.Column(db.String(50), unique=True, nullable=False, index=True)
    email = db.Column(db.String(120), unique=True, nullable=False, index=True)
    password = db.Column(db.String(255), nullable=False)
    balance = db.Column(BigInteger, default=0, nullable=False, index=True)
    deposit_wallet_address = db.Column(db.String(255), unique=True, nullable=True, index=True)
    is_admin = db.Column(db.Boolean, default=False, nullable=False, index=True)
    is_active = db.Column(db.Boolean, default=True, nullable=False, index=True)
    created_at = db.Column(db.DateTime(timezone=True), default=lambda: datetime.now(timezone.utc), nullable=False)
    last_login_at = db.Column(db.DateTime(timezone=True), nullable=True)

    # Relationships
    game_sessions = db.relationship('GameSession', back_populates='user', lazy=True)
    transactions = db.relationship('Transaction', backref='user', lazy=True)
    blackjack_hands = db.relationship('BlackjackHand', back_populates='user', lazy=True)
    user_bonuses = db.relationship('UserBonus', back_populates='user', lazy=True)
    spacecrash_bets = db.relationship('SpacecrashBet', back_populates='user', lazy='dynamic')
    poker_states = db.relationship('PokerPlayerState', back_populates='user', lazy='dynamic')
    plinko_drops = db.relationship('PlinkoDropLog', back_populates='user', lazy=True)
<<<<<<< HEAD
    # roulette_games backref will be added by RouletteGame model
=======
    baccarat_hands = db.relationship('BaccaratHand', back_populates='user', lazy='dynamic')
>>>>>>> 80c7069f

    def check_password(self, password):
        return sha256.verify(password, self.password)

    @staticmethod
    def hash_password(password):
        return sha256.hash(password)

    @staticmethod
    def verify_password(hashed_password, password):
        return sha256.verify(password, hashed_password)

    def __repr__(self):
        return f"<User {self.username}>"

class GameSession(db.Model):
    __tablename__ = 'game_session'
    id = db.Column(db.Integer, primary_key=True)
    user_id = db.Column(db.Integer, db.ForeignKey('user.id'), nullable=False, index=True)
    slot_id = db.Column(db.Integer, db.ForeignKey('slot.id'), nullable=True, index=True)
    table_id = db.Column(db.Integer, db.ForeignKey('blackjack_table.id'), nullable=True, index=True)
    poker_table_id = db.Column(db.Integer, db.ForeignKey('poker_table.id'), nullable=True, index=True)
    baccarat_table_id = db.Column(db.Integer, db.ForeignKey('baccarat_table.id'), nullable=True, index=True)
    game_type = db.Column(db.String(50), nullable=False, index=True)
    bonus_active = db.Column(db.Boolean, default=False, nullable=False)
    bonus_spins_remaining = db.Column(db.Integer, default=0, nullable=False)
    bonus_multiplier = db.Column(db.Float, default=1.0, nullable=False)
    amount_wagered = db.Column(BigInteger, default=0, nullable=False)
    amount_won = db.Column(BigInteger, default=0, nullable=False)
    num_spins = db.Column(db.Integer, default=0, nullable=False)
    session_start = db.Column(db.DateTime(timezone=True), default=lambda: datetime.now(timezone.utc), nullable=False)
    session_end = db.Column(db.DateTime(timezone=True), nullable=True)

    user = db.relationship('User', back_populates='game_sessions')
    slot = db.relationship('Slot', backref='game_sessions')
    blackjack_table = db.relationship('BlackjackTable', backref='game_sessions')
    poker_table = db.relationship('PokerTable', backref='game_sessions')
    baccarat_table = db.relationship('BaccaratTable', backref='game_sessions')
    baccarat_hands = db.relationship('BaccaratHand', back_populates='session', lazy='dynamic')


    def __repr__(self):
        return f"<GameSession {self.id} (User: {self.user_id}, Type: {self.game_type})>"

class SlotSpin(db.Model):
    __tablename__ = 'slot_spin'
    id = db.Column(db.Integer, primary_key=True)
    game_session_id = db.Column(db.Integer, db.ForeignKey('game_session.id'), nullable=False, index=True)
    spin_result = db.Column(JSON, nullable=False)
    win_amount = db.Column(BigInteger, nullable=False)
    bet_amount = db.Column(BigInteger, nullable=False)
    is_bonus_spin = db.Column(db.Boolean, default=False, nullable=False)
    current_multiplier_level = db.Column(db.Integer, default=0, nullable=False) # Tracks current multiplier for cascading wins
    spin_time = db.Column(db.DateTime(timezone=True), default=lambda: datetime.now(timezone.utc), nullable=False)

    game_session = db.relationship('GameSession', backref='slot_spins')

    def __repr__(self):
        return f"<SlotSpin {self.id} (Session: {self.game_session_id}, Bet: {self.bet_amount}, Win: {self.win_amount})>"

class Transaction(db.Model):
    __tablename__ = 'transaction'
    id = db.Column(db.Integer, primary_key=True)
    user_id = db.Column(db.Integer, db.ForeignKey('user.id'), nullable=False, index=True)
    amount = db.Column(BigInteger, nullable=False)
    transaction_type = db.Column(db.String(50), nullable=False, index=True)
    status = db.Column(db.String(50), default='pending', nullable=False, index=True)
    details = db.Column(JSON, nullable=True)
    slot_spin_id = db.Column(db.Integer, db.ForeignKey('slot_spin.id'), nullable=True, index=True)
    blackjack_hand_id = db.Column(db.Integer, db.ForeignKey('blackjack_hand.id'), nullable=True, index=True)
    plinko_drop_id = db.Column(db.Integer, db.ForeignKey('plinko_drop_log.id'), nullable=True, index=True)

    # Relationships to game events
    slot_spin = db.relationship('SlotSpin', backref=db.backref('transactions', lazy='dynamic'))
    blackjack_hand = db.relationship('BlackjackHand', backref=db.backref('transactions', lazy='dynamic'))
    plinko_drop_log = db.relationship('PlinkoDropLog', backref=db.backref('transactions', lazy='dynamic'))
    poker_hand_id = db.Column(db.Integer, db.ForeignKey('poker_hand.id'), nullable=True, index=True)
    poker_hand = db.relationship('PokerHand', backref=db.backref('transactions', lazy='dynamic'))
    baccarat_hand_id = db.Column(db.Integer, db.ForeignKey('baccarat_hand.id'), nullable=True, index=True)
    baccarat_hand = db.relationship('BaccaratHand', backref=db.backref('transactions', lazy='dynamic'))

    def __repr__(self):
        return f"<Transaction {self.id} (User: {self.user_id}, Type: {self.transaction_type}, Amount: {self.amount})>"

class BonusCode(db.Model):
    __tablename__ = 'bonus_code'
    id = db.Column(db.Integer, primary_key=True)
    code_id = db.Column(db.String(50), unique=True, nullable=False, index=True)
    description = db.Column(db.Text, nullable=True)
    type = db.Column(db.String(50), nullable=False, index=True)
    subtype = db.Column(db.String(50), nullable=False, index=True)
    amount = db.Column(db.Float, nullable=True)
    amount_sats = db.Column(BigInteger, nullable=True)
    max_uses = db.Column(db.Integer, nullable=True)
    uses_remaining = db.Column(db.Integer, nullable=True)
    expires_at = db.Column(db.DateTime(timezone=True), nullable=True)
    is_active = db.Column(db.Boolean, default=True, nullable=False, index=True)
    created_at = db.Column(db.DateTime(timezone=True), default=lambda: datetime.now(timezone.utc), nullable=False)

    def __repr__(self):
        return f"<BonusCode {self.code_id} ({self.type}/{self.subtype})>"

class Slot(db.Model):
    __tablename__ = 'slot'
    id = db.Column(db.Integer, primary_key=True)
    name = db.Column(db.String(100), nullable=False)
    description = db.Column(db.Text, nullable=True)
    num_rows = db.Column(db.Integer, nullable=False)
    num_columns = db.Column(db.Integer, nullable=False)
    num_symbols = db.Column(db.Integer, nullable=False)
    wild_symbol_id = db.Column(db.Integer, nullable=True)
    scatter_symbol_id = db.Column(db.Integer, nullable=True)
    bonus_type = db.Column(db.String(50), nullable=True)
    bonus_subtype = db.Column(db.String(50), nullable=True)
    bonus_multiplier = db.Column(db.Float, default=1.0, nullable=False)
    bonus_spins_trigger_count = db.Column(db.Integer, default=3, nullable=False)
    bonus_spins_awarded = db.Column(db.Integer, default=10, nullable=False)
    short_name = db.Column(db.String(50), nullable=False)
    asset_directory = db.Column(db.String(255), nullable=False)
    rtp = db.Column(db.Float, nullable=False)
    volatility = db.Column(db.String(20), nullable=False)
    is_active = db.Column(db.Boolean, default=True, nullable=False, index=True)
    is_multiway = db.Column(db.Boolean, default=False, nullable=False)
    reel_configurations = db.Column(JSON, nullable=True)
    is_cascading = db.Column(db.Boolean, default=False, nullable=False)
    cascade_type = db.Column(db.String(50), nullable=True)  # e.g., "replace_in_place", "fall_from_top"
    min_symbols_to_match = db.Column(db.Integer, nullable=True) # For non-payline wins, e.g. scatter-pays or cluster-pays if is_multiway is False
    win_multipliers = db.Column(JSON, nullable=True)  # e.g., [1, 2, 4, 8, 10] for cascading wins
    created_at = db.Column(db.DateTime(timezone=True), default=lambda: datetime.now(timezone.utc), nullable=False)

    symbols = db.relationship('SlotSymbol', backref='slot', lazy='select')
    bets = db.relationship('SlotBet', backref='slot', lazy='select')

    def __repr__(self):
        return f"<Slot {self.id} ({self.short_name})>"

class SlotSymbol(db.Model):
    __tablename__ = 'slot_symbol'
    id = db.Column(db.Integer, primary_key=True)
    slot_id = db.Column(db.Integer, db.ForeignKey('slot.id'), nullable=False, index=True)
    symbol_internal_id = db.Column(db.Integer, nullable=False)
    name = db.Column(db.String(50), nullable=False)
    img_link = db.Column(db.String(255), nullable=False)
    value_multiplier = db.Column(db.Float, nullable=False)
    data = db.Column(JSON, nullable=True)

    __table_args__ = (Index('ix_slot_symbol_slot_id_internal_id', 'slot_id', 'symbol_internal_id', unique=True),)

    def __repr__(self):
        return f"<SlotSymbol {self.name} (Slot: {self.slot_id}, ID: {self.symbol_internal_id})>"

class SlotBet(db.Model):
    __tablename__ = 'slot_bet'
    id = db.Column(db.Integer, primary_key=True)
    slot_id = db.Column(db.Integer, db.ForeignKey('slot.id'), nullable=False, index=True)
    bet_amount = db.Column(BigInteger, nullable=False)

    __table_args__ = (Index('ix_slot_bet_slot_id_amount', 'slot_id', 'bet_amount', unique=True),)

    def __repr__(self):
        return f"<SlotBet {self.bet_amount} sats (Slot: {self.slot_id})>"

class BlackjackTable(db.Model):
    __tablename__ = 'blackjack_table'
    id = db.Column(db.Integer, primary_key=True)
    name = db.Column(db.String(100), nullable=False)
    description = db.Column(db.String(500), nullable=True)
    min_bet = db.Column(BigInteger, nullable=False)
    max_bet = db.Column(db.BigInteger, nullable=False)
    deck_count = db.Column(db.Integer, nullable=False)
    rules = db.Column(JSON, nullable=True)
    is_active = db.Column(db.Boolean, nullable=False, default=True)
    created_at = db.Column(db.DateTime(timezone=True), server_default=db.text('CURRENT_TIMESTAMP'), nullable=False)
    updated_at = db.Column(db.DateTime(timezone=True), server_default=db.text('CURRENT_TIMESTAMP'), nullable=False)

    hands = db.relationship('BlackjackHand', backref='table', lazy='dynamic')

    def __repr__(self):
        return f"<BlackjackTable {self.id} ({self.name})>"

class BlackjackHand(db.Model):
    __tablename__ = 'blackjack_hand'
    id = db.Column(db.Integer, primary_key=True)
    user_id = db.Column(db.Integer, db.ForeignKey('user.id'), nullable=False, index=True)
    table_id = db.Column(db.Integer, db.ForeignKey('blackjack_table.id'), nullable=False, index=True)
    session_id = db.Column(db.Integer, db.ForeignKey('game_session.id'), nullable=False, index=True)
    initial_bet = db.Column(BigInteger, nullable=False)
    total_bet = db.Column(BigInteger, nullable=False)
    win_amount = db.Column(BigInteger, default=0, nullable=False)
    player_cards = db.Column(JSON, nullable=False)
    dealer_cards = db.Column(JSON, nullable=False)
    player_hands = db.Column(JSON, nullable=False)
    dealer_hand = db.Column(JSON, nullable=False)
    status = db.Column(db.String(50), nullable=False, default='active', index=True)
    result = db.Column(db.String(50), nullable=True)
    created_at = db.Column(db.DateTime(timezone=True), default=lambda: datetime.now(timezone.utc), nullable=False)
    updated_at = db.Column(db.DateTime(timezone=True), default=lambda: datetime.now(timezone.utc), onupdate=lambda: datetime.now(timezone.utc), nullable=False)
    completed_at = db.Column(db.DateTime(timezone=True), nullable=True)

    user = db.relationship('User', back_populates='blackjack_hands')
    session = db.relationship('GameSession', backref='blackjack_hands')
    actions = db.relationship('BlackjackAction', backref='hand', lazy='dynamic')

    def __repr__(self):
        return f"<BlackjackHand {self.id} (User: {self.user_id}, Bet: {self.initial_bet}, Status: {self.status})>"

class BlackjackAction(db.Model):
    __tablename__ = 'blackjack_action'
    id = db.Column(db.Integer, primary_key=True)
    hand_id = db.Column(db.Integer, db.ForeignKey('blackjack_hand.id'), nullable=False, index=True)
    action_type = db.Column(db.String(20), nullable=False)
    hand_index = db.Column(db.Integer, nullable=False)
    card_dealt = db.Column(db.String(10), nullable=True)
    hand_total = db.Column(db.Integer, nullable=True)
    created_at = db.Column(db.DateTime(timezone=True), default=lambda: datetime.now(timezone.utc), nullable=False)

    def __repr__(self):
        return f"<BlackjackAction {self.id} (Hand: {self.hand_id}, Action: {self.action_type})>"

class UserBonus(db.Model):
    __tablename__ = 'user_bonus'
    id = db.Column(db.Integer, primary_key=True)
    user_id = db.Column(db.Integer, db.ForeignKey('user.id'), nullable=False, index=True)
    bonus_code_id = db.Column(db.Integer, db.ForeignKey('bonus_code.id'), nullable=False, index=True)
    bonus_amount_awarded_sats = db.Column(BigInteger, nullable=False)
    wagering_requirement_sats = db.Column(BigInteger, nullable=False)
    wagering_progress_sats = db.Column(BigInteger, default=0, nullable=False)
    is_active = db.Column(db.Boolean, default=True, nullable=False, index=True)
    is_completed = db.Column(db.Boolean, default=False, nullable=False)
    is_cancelled = db.Column(db.Boolean, default=False, nullable=False)
    awarded_at = db.Column(db.DateTime(timezone=True), default=lambda: datetime.now(timezone.utc), nullable=False)
    completed_at = db.Column(db.DateTime(timezone=True), nullable=True)
    cancelled_at = db.Column(db.DateTime(timezone=True), nullable=True)

    bonus_code = db.relationship('BonusCode', backref='user_bonuses')
    user = db.relationship('User', back_populates='user_bonuses') # Assuming User.user_bonuses will be defined or this is the primary def

    __table_args__ = (Index('ix_user_bonus_user_id_active', 'user_id', 'is_active'),)

    def __repr__(self):
        return f"<UserBonus {self.id} (User: {self.user_id}, BonusCodeID: {self.bonus_code_id}, Active: {self.is_active})>"

# Spacecrash Game Models
class SpacecrashGame(db.Model):
    __tablename__ = 'spacecrash_game'
    id = db.Column(db.Integer, primary_key=True)
    server_seed = db.Column(db.String(255), nullable=False)
    client_seed = db.Column(db.String(255), nullable=True)
    nonce = db.Column(db.Integer, nullable=False)
    crash_point = db.Column(db.Float, nullable=True)
    public_seed = db.Column(db.String(255), nullable=True)
    status = db.Column(db.String(50), nullable=False, default='pending', index=True)
    game_start_time = db.Column(db.DateTime(timezone=True), nullable=True)
    game_end_time = db.Column(db.DateTime(timezone=True), nullable=True)
    created_at = db.Column(db.DateTime(timezone=True), default=lambda: datetime.now(timezone.utc), nullable=False)

    bets = db.relationship('SpacecrashBet', backref='game', lazy='dynamic')

    def __repr__(self):
        return f"<SpacecrashGame {self.id} (Status: {self.status}, Crash: {self.crash_point})>"

class SpacecrashBet(db.Model):
    __tablename__ = 'spacecrash_bet'
    id = db.Column(db.Integer, primary_key=True)
    user_id = db.Column(db.Integer, db.ForeignKey('user.id'), nullable=False, index=True)
    game_id = db.Column(db.Integer, db.ForeignKey('spacecrash_game.id'), nullable=False, index=True)
    bet_amount = db.Column(BigInteger, nullable=False)
    auto_eject_at = db.Column(db.Float, nullable=True)
    ejected_at = db.Column(db.Float, nullable=True)
    win_amount = db.Column(BigInteger, nullable=True)
    status = db.Column(db.String(50), nullable=False, default='placed', index=True)
    placed_at = db.Column(db.DateTime(timezone=True), default=lambda: datetime.now(timezone.utc), nullable=False)

    user = db.relationship('User', back_populates='spacecrash_bets') # Assuming User.spacecrash_bets will be defined

    def __repr__(self):
        return f"<SpacecrashBet {self.id} (User: {self.user_id}, Game: {self.game_id}, Bet: {self.bet_amount}, Status: {self.status})>"

# Poker Models
class PokerTable(db.Model):
    __tablename__ = 'poker_table'
    id = db.Column(db.Integer, primary_key=True)
    name = db.Column(db.String(100), nullable=False)
    description = db.Column(db.Text, nullable=True)
    game_type = db.Column(db.String(50), nullable=False, default='texas_holdem')
    limit_type = db.Column(db.String(50), nullable=False, default='no_limit')
    small_blind = db.Column(BigInteger, nullable=False)
    big_blind = db.Column(BigInteger, nullable=False)
    min_buy_in = db.Column(BigInteger, nullable=False)
    max_buy_in = db.Column(db.BigInteger, nullable=False)
    max_seats = db.Column(db.Integer, nullable=False, default=9)
    is_active = db.Column(db.Boolean, default=True, nullable=False, index=True)
    # Rake configuration
    rake_percentage = db.Column(db.Numeric(5, 4), default=Decimal("0.00"), nullable=False) # e.g., 0.05 for 5%
    max_rake_sats = db.Column(db.BigInteger, default=0, nullable=False) # Max rake in satoshis, 0 for no cap beyond percentage
    current_dealer_seat_id = db.Column(db.Integer, nullable=True) # Seat ID of the current dealer

    created_at = db.Column(db.DateTime(timezone=True), default=lambda: datetime.now(timezone.utc), nullable=False)
    updated_at = db.Column(db.DateTime(timezone=True), default=lambda: datetime.now(timezone.utc), onupdate=lambda: datetime.now(timezone.utc), nullable=False)
    
    hands = db.relationship('PokerHand', backref='table', lazy='dynamic')
    player_states = db.relationship('PokerPlayerState', backref='table', lazy='dynamic')

    def __repr__(self):
        return f"<PokerTable {self.id} ({self.name} - {self.game_type} {self.small_blind}/{self.big_blind})>"

class PokerHand(db.Model):
    __tablename__ = 'poker_hand'
    id = db.Column(db.Integer, primary_key=True)
    table_id = db.Column(db.Integer, db.ForeignKey('poker_table.id'), nullable=False, index=True)
    hand_history = db.Column(JSON, nullable=False)
    board_cards = db.Column(JSON, nullable=True)
    pot_size_sats = db.Column(BigInteger, nullable=False, default=0)
    rake_sats = db.Column(BigInteger, nullable=False, default=0)
    start_time = db.Column(db.DateTime(timezone=True), default=lambda: datetime.now(timezone.utc), nullable=False, index=True)
    end_time = db.Column(db.DateTime(timezone=True), nullable=True)
    winners = db.Column(JSON, nullable=True) # JSON field to store winner(s) info
    status = db.Column(db.String(50), nullable=False, default='pending_start', index=True)
    deck_state = db.Column(db.JSON, nullable=True)

    # Fields for tracking betting state within a hand
    current_turn_user_id = db.Column(db.Integer, db.ForeignKey('user.id'), nullable=True)
    current_bet_to_match = db.Column(db.BigInteger, default=0, nullable=False)
    player_street_investments = db.Column(JSON, nullable=True, default=lambda: {}) # Tracks {user_id: amount} for current street
    min_next_raise_amount = db.Column(db.BigInteger, nullable=True) # Minimum valid increment for the next raise
    last_raiser_user_id = db.Column(db.Integer, db.ForeignKey('user.id'), nullable=True) # Tracks the last player who bet/raised

    # Relationships for ForeignKey fields
    current_turn_player = db.relationship('User', foreign_keys=[current_turn_user_id], backref=db.backref('poker_hands_current_turn', lazy='dynamic'))
    last_raiser = db.relationship('User', foreign_keys=[last_raiser_user_id], backref=db.backref('poker_hands_last_raised', lazy='dynamic'))


    def __repr__(self):
        return f"<PokerHand {self.id} (Table: {self.table_id}, Pot: {self.pot_size_sats}, Start: {self.start_time})>"

class PokerPlayerState(db.Model):
    __tablename__ = 'poker_player_state'
    id = db.Column(db.Integer, primary_key=True)
    user_id = db.Column(db.Integer, db.ForeignKey('user.id'), nullable=False, index=True)
    table_id = db.Column(db.Integer, db.ForeignKey('poker_table.id'), nullable=False, index=True)
    seat_id = db.Column(db.Integer, nullable=False)
    stack_sats = db.Column(BigInteger, nullable=False)
    is_sitting_out = db.Column(db.Boolean, default=False, nullable=False)
    is_active_in_hand = db.Column(db.Boolean, default=False, nullable=False)
    hole_cards = db.Column(JSON, nullable=True)
    last_action = db.Column(db.String(50), nullable=True)
    time_to_act_ends = db.Column(db.DateTime(timezone=True), nullable=True)
    total_invested_this_hand = db.Column(db.BigInteger, default=0, nullable=False) # Total amount invested by player in current hand
    joined_at = db.Column(db.DateTime(timezone=True), default=lambda: datetime.now(timezone.utc), nullable=False)
    updated_at = db.Column(db.DateTime(timezone=True), default=lambda: datetime.now(timezone.utc), onupdate=lambda: datetime.now(timezone.utc), nullable=False)

    user = db.relationship('User', back_populates='poker_states') # Assuming User.poker_states will be defined

    __table_args__ = (
        UniqueConstraint('user_id', 'table_id', name='uq_user_table'),
        UniqueConstraint('table_id', 'seat_id', name='uq_table_seat'),
        Index('ix_poker_player_state_user_table_seat', 'user_id', 'table_id', 'seat_id'),
    )

    def __repr__(self):
        return f"<PokerPlayerState {self.id} (User: {self.user_id}, Table: {self.table_id}, Seat: {self.seat_id}, Stack: {self.stack_sats})>"

class PlinkoDropLog(db.Model):
    __tablename__ = 'plinko_drop_log'
    
    id = db.Column(db.Integer, primary_key=True)
    user_id = db.Column(db.Integer, db.ForeignKey('user.id'), nullable=False)
    stake_amount = db.Column(db.BigInteger, nullable=False)  # In satoshis
    chosen_stake_label = db.Column(db.String(50), nullable=False)
    slot_landed_label = db.Column(db.String(50), nullable=False)
    multiplier_applied = db.Column(db.Float, nullable=False)
    winnings_amount = db.Column(db.BigInteger, nullable=False, default=0)  # In satoshis
    created_at = db.Column(db.DateTime, default=datetime.utcnow)
    
    # Relationships
    user = db.relationship('User', back_populates='plinko_drops') # Assuming User.plinko_drops will be defined

class TokenBlacklist(db.Model):
    __tablename__ = 'token_blacklist'
    
    id = db.Column(db.Integer, primary_key=True)
    jti = db.Column(db.String(255), nullable=False, unique=True, index=True)
    created_at = db.Column(db.DateTime, nullable=False, default=datetime.utcnow)
    expires_at = db.Column(db.DateTime, nullable=False)
    
    def __repr__(self):
        return f'<TokenBlacklist {self.jti}>'

<<<<<<< HEAD
class RouletteGame(db.Model):
    __tablename__ = 'roulette_game'
    id = db.Column(db.Integer, primary_key=True)
    user_id = db.Column(db.Integer, db.ForeignKey('user.id'), nullable=False)
    bet_amount = db.Column(db.Float, nullable=False)
    bet_type = db.Column(db.String(50), nullable=False)  # e.g., 'straight_up_0', 'red', 'even', 'column_1', 'dozen_1'
    winning_number = db.Column(db.Integer, nullable=True) # Nullable until wheel spins
    payout = db.Column(db.Float, nullable=True) # Nullable until result
    timestamp = db.Column(db.DateTime, default=datetime.utcnow)

    # Add this line
    user = db.relationship('User', backref=db.backref('roulette_games', lazy='dynamic'))

    def __repr__(self):
        return f'<RouletteGame {self.id} by User {self.user_id} - Bet: {self.bet_amount} on {self.bet_type}>'
=======

# Baccarat Models
class BaccaratTable(db.Model):
    __tablename__ = 'baccarat_table'
    id = db.Column(db.Integer, primary_key=True)
    name = db.Column(db.String(100), nullable=False)
    description = db.Column(db.Text, nullable=True)
    min_bet = db.Column(BigInteger, nullable=False)
    max_bet = db.Column(BigInteger, nullable=False)
    max_tie_bet = db.Column(BigInteger, nullable=False)
    commission_rate = db.Column(Numeric(5, 4), default=Decimal("0.05"), nullable=False) # e.g., 0.05 for 5%
    is_active = db.Column(db.Boolean, default=True, nullable=False, index=True)
    created_at = db.Column(db.DateTime(timezone=True), default=lambda: datetime.now(timezone.utc), nullable=False)
    updated_at = db.Column(db.DateTime(timezone=True), default=lambda: datetime.now(timezone.utc), onupdate=lambda: datetime.now(timezone.utc), nullable=False)

    hands = db.relationship('BaccaratHand', back_populates='table', lazy='dynamic')

    def __repr__(self):
        return f"<BaccaratTable {self.id} ({self.name})>"

class BaccaratHand(db.Model):
    __tablename__ = 'baccarat_hand'
    id = db.Column(db.Integer, primary_key=True)
    user_id = db.Column(db.Integer, db.ForeignKey('user.id'), nullable=False, index=True)
    table_id = db.Column(db.Integer, db.ForeignKey('baccarat_table.id'), nullable=False, index=True)
    game_session_id = db.Column(db.Integer, db.ForeignKey('game_session.id'), nullable=False, index=True)
    initial_bet_player = db.Column(BigInteger, default=0, nullable=False)
    initial_bet_banker = db.Column(BigInteger, default=0, nullable=False)
    initial_bet_tie = db.Column(BigInteger, default=0, nullable=False)
    total_bet_amount = db.Column(BigInteger, nullable=False)
    win_amount = db.Column(BigInteger, default=0, nullable=False)
    player_cards = db.Column(JSON, nullable=True) # Store as list of strings e.g. ["H5", "C2"]
    banker_cards = db.Column(JSON, nullable=True) # Store as list of strings
    player_score = db.Column(db.Integer, nullable=True)
    banker_score = db.Column(db.Integer, nullable=True)
    outcome = db.Column(db.String(50), nullable=True, index=True) # e.g., "player_win", "banker_win", "tie"
    commission_paid = db.Column(BigInteger, default=0, nullable=False)
    status = db.Column(db.String(50), default='pending_bet', nullable=False, index=True) # e.g., "pending_bet", "dealing", "completed"
    details = db.Column(JSON, nullable=True) # For extra info like deck state, third-card reasons
    created_at = db.Column(db.DateTime(timezone=True), default=lambda: datetime.now(timezone.utc), nullable=False)
    updated_at = db.Column(db.DateTime(timezone=True), default=lambda: datetime.now(timezone.utc), onupdate=lambda: datetime.now(timezone.utc), nullable=False)
    completed_at = db.Column(db.DateTime(timezone=True), nullable=True)

    user = db.relationship('User', back_populates='baccarat_hands')
    table = db.relationship('BaccaratTable', back_populates='hands')
    session = db.relationship('GameSession', back_populates='baccarat_hands')
    actions = db.relationship('BaccaratAction', back_populates='hand', lazy='dynamic')

    def __repr__(self):
        return f"<BaccaratHand {self.id} (User: {self.user_id}, Table: {self.table_id}, Status: {self.status})>"

class BaccaratAction(db.Model):
    __tablename__ = 'baccarat_action'
    id = db.Column(db.Integer, primary_key=True)
    baccarat_hand_id = db.Column(db.Integer, db.ForeignKey('baccarat_hand.id'), nullable=False, index=True)
    user_id = db.Column(db.Integer, db.ForeignKey('user.id'), nullable=False, index=True) # User performing the action
    action_type = db.Column(db.String(50), nullable=False) # e.g., "place_bet", "player_draw", "banker_draw"
    bet_on_player = db.Column(BigInteger, nullable=True)
    bet_on_banker = db.Column(BigInteger, nullable=True)
    bet_on_tie = db.Column(BigInteger, nullable=True)
    action_details = db.Column(JSON, nullable=True) # e.g., card dealt, updated scores
    created_at = db.Column(db.DateTime(timezone=True), default=lambda: datetime.now(timezone.utc), nullable=False)

    hand = db.relationship('BaccaratHand', back_populates='actions')
    user = db.relationship('User', backref='baccarat_actions') # Simple backref as User might have many actions across games

    def __repr__(self):
        return f"<BaccaratAction {self.id} (Hand: {self.baccarat_hand_id}, User: {self.user_id}, Type: {self.action_type})>"
>>>>>>> 80c7069f
<|MERGE_RESOLUTION|>--- conflicted
+++ resolved
@@ -27,11 +27,8 @@
     spacecrash_bets = db.relationship('SpacecrashBet', back_populates='user', lazy='dynamic')
     poker_states = db.relationship('PokerPlayerState', back_populates='user', lazy='dynamic')
     plinko_drops = db.relationship('PlinkoDropLog', back_populates='user', lazy=True)
-<<<<<<< HEAD
     # roulette_games backref will be added by RouletteGame model
-=======
     baccarat_hands = db.relationship('BaccaratHand', back_populates='user', lazy='dynamic')
->>>>>>> 80c7069f
 
     def check_password(self, password):
         return sha256.verify(password, self.password)
@@ -420,7 +417,6 @@
     def __repr__(self):
         return f'<TokenBlacklist {self.jti}>'
 
-<<<<<<< HEAD
 class RouletteGame(db.Model):
     __tablename__ = 'roulette_game'
     id = db.Column(db.Integer, primary_key=True)
@@ -436,7 +432,6 @@
 
     def __repr__(self):
         return f'<RouletteGame {self.id} by User {self.user_id} - Bet: {self.bet_amount} on {self.bet_type}>'
-=======
 
 # Baccarat Models
 class BaccaratTable(db.Model):
@@ -504,5 +499,4 @@
     user = db.relationship('User', backref='baccarat_actions') # Simple backref as User might have many actions across games
 
     def __repr__(self):
-        return f"<BaccaratAction {self.id} (Hand: {self.baccarat_hand_id}, User: {self.user_id}, Type: {self.action_type})>"
->>>>>>> 80c7069f
+        return f"<BaccaratAction {self.id} (Hand: {self.baccarat_hand_id}, User: {self.user_id}, Type: {self.action_type})>"