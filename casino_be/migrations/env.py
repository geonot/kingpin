--- conflicted
+++ resolved
@@ -1,31 +1,23 @@
 from __future__ import with_statement
 
-import sys # Import sys
-import os # Import os
-from os.path import abspath, dirname # Import abspath and dirname
+import sys
+import os
+from os.path import abspath, dirname
+import logging
+from logging.config import fileConfig
 
 # Add the parent directory of 'migrations' (i.e., 'casino_be') to sys.path
 # This allows 'from models import db' to work correctly.
 sys.path.insert(0, dirname(dirname(abspath(__file__))))
-
-import logging
-from logging.config import fileConfig
-<<<<<<< HEAD
-=======
-import os # Import os
-import sys # Import sys
 
 # Add project root to sys.path
 # This assumes env.py is in casino_be/migrations/
 project_root = os.path.abspath(os.path.join(os.path.dirname(__file__), '..', '..'))
 if project_root not in sys.path:
     sys.path.insert(0, project_root)
->>>>>>> 247ef177
 
 from flask import current_app
-from sqlalchemy import engine_from_config, pool # Import necessary components
-from sqlalchemy import MetaData # Import MetaData
-
+from sqlalchemy import engine_from_config, pool
 from alembic import context
 
 # this is the Alembic Config object, which provides
@@ -34,7 +26,7 @@
 
 # Interpret the config file for Python logging.
 # This line sets up loggers basically.
-if config.config_file_name is not None: # Check if config file name is set
+if config.config_file_name is not None:
     fileConfig(config.config_file_name)
 logger = logging.getLogger('alembic.env')
 
@@ -54,42 +46,6 @@
 from casino_be.models import db # If db = SQLAlchemy() is defined in models.py
 target_metadata = db.metadata
 # --- End Metadata Setup ---
-
-
-# --- Configure Database URL ---
-# Use the database URL from Flask app config if possible, otherwise from alembic.ini
-flask_app_config_url = None
-try:
-    # This relies on Flask context being available, which might not always be the case
-    # especially during offline migrations or initial setup.
-    # Consider setting SQLALCHEMY_URL directly in alembic.ini as a fallback.
-    flask_app_config_url = current_app.config['SQLALCHEMY_DATABASE_URI']
-except RuntimeError: # No app context
-    logger.warning("Flask app context not available. Trying alembic.ini for database URL.")
-    flask_app_config_url = None
-
-# Get URL from alembic.ini section [alembic] key 'sqlalchemy.url'
-ini_url = config.get_main_option("sqlalchemy.url")
-
-if flask_app_config_url:
-    config.set_main_option('sqlalchemy.url', flask_app_config_url)
-    logger.info(f"Using database URL from Flask config: {flask_app_config_url}")
-elif ini_url:
-    # URL is already set from ini file, no need to set it again
-    logger.info(f"Using database URL from alembic.ini: {ini_url}")
-else:
-    logger.warning("Database URL not found in Flask config or alembic.ini. Defaulting to SQLite for migration generation.")
-    # Optionally, raise an error or exit
-    # raise ValueError("Missing database URL configuration for Alembic.")
-    config.set_main_option('sqlalchemy.url', 'sqlite:///./_alembic_dummy.db')
-
-
-# --- Rest of the env.py (mostly standard) ---
-
-# other values from the config, defined by the needs of env.py,
-# can be acquired:
-# my_important_option = config.get_main_option("my_important_option")
-# ... etc.
 
 
 def run_migrations_offline():
@@ -123,33 +79,53 @@
     and associate a connection with the context.
 
     """
-    # Use configuration from alembic.ini for the engine
-    connectable = engine_from_config(
-        config.get_section(config.config_ini_section),
-        prefix="sqlalchemy.",
-        poolclass=pool.NullPool,
-    )
+    def process_revision_directives(context, revision, directives):
+        if getattr(config.cmd_opts, 'autogenerate', False):
+            script = directives[0]
+            if script.upgrade_ops.is_empty():
+                directives[:] = []
+                logger.info('No changes in schema detected.')
+
+    connectable = current_app.extensions['migrate'].db.engine
 
     with connectable.connect() as connection:
         context.configure(
             connection=connection,
             target_metadata=target_metadata,
             process_revision_directives=process_revision_directives,
-             # compare_type=True # Enable type comparison if needed
+            **current_app.extensions['migrate'].configure_args
         )
 
         with context.begin_transaction():
             context.run_migrations()
 
-# this callback is used to prevent an auto-migration from being generated
-# when there are no changes to the schema
-# reference: http://alembic.zzzcomputing.com/en/latest/cookbook.html
-def process_revision_directives(context, revision, directives):
-    if config.cmd_opts.autogenerate: # Check attribute exists
-        script = directives[0]
-        if script.upgrade_ops.is_empty():
-            directives[:] = []
-            logger.info('No changes in schema detected.')
+
+# --- Configure Database URL ---
+# Use the database URL from Flask app config if possible, otherwise from alembic.ini
+flask_app_config_url = None
+try:
+    # This relies on Flask context being available, which might not always be the case
+    # especially during offline migrations or initial setup.
+    # Consider setting SQLALCHEMY_URL directly in alembic.ini as a fallback.
+    flask_app_config_url = current_app.config['SQLALCHEMY_DATABASE_URI']
+except RuntimeError: # No app context
+    logger.warning("Flask app context not available. Trying alembic.ini for database URL.")
+    flask_app_config_url = None
+
+# Get URL from alembic.ini section [alembic] key 'sqlalchemy.url'
+ini_url = config.get_main_option("sqlalchemy.url")
+
+if flask_app_config_url:
+    config.set_main_option('sqlalchemy.url', flask_app_config_url)
+    logger.info(f"Using database URL from Flask config: {flask_app_config_url}")
+elif ini_url:
+    # URL is already set from ini file, no need to set it again
+    logger.info(f"Using database URL from alembic.ini: {ini_url}")
+else:
+    logger.warning("Database URL not found in Flask config or alembic.ini. Defaulting to SQLite for migration generation.")
+    # Optionally, raise an error or exit
+    # raise ValueError("Missing database URL configuration for Alembic.")
+    config.set_main_option('sqlalchemy.url', 'sqlite:///./_alembic_dummy.db')
 
 
 if context.is_offline_mode():
