from marshmallow import Schema, fields, validate, ValidationError, pre_load, validates, validates_schema
from marshmallow_sqlalchemy import SQLAlchemyAutoSchema, auto_field # For easier model mapping
from marshmallow.validate import OneOf, Range, Length, Email, Regexp
from datetime import datetime, timezone
import re

<<<<<<< HEAD
from .models import db, User, GameSession, SlotSpin, Transaction, BonusCode, Slot, SlotSymbol, SlotBet, BlackjackTable, BlackjackHand, BlackjackAction, UserBonus, SpacecrashGame, SpacecrashBet # Import models
=======
# Updated import to include Poker models
from .models import (
    db, User, GameSession, SlotSpin, Transaction, BonusCode, Slot, SlotSymbol, SlotBet,
    BlackjackTable, BlackjackHand, BlackjackAction, UserBonus, # UserBonus was missing, added back
    PokerTable, PokerHand, PokerPlayerState # Poker models
)

>>>>>>> 247ef177

# --- Helper ---
def validate_password(password):
    if len(password) < 8:
        raise ValidationError("Password must be at least 8 characters long.")
    if not re.search(r"[A-Z]", password):
        raise ValidationError("Password must contain at least one uppercase letter.")
    if not re.search(r"[a-z]", password):
        raise ValidationError("Password must contain at least one lowercase letter.")
    if not re.search(r"[0-9]", password):
        raise ValidationError("Password must contain at least one number.")
    if not re.search(r"[!@#$%^&*()_+=\-[\]{};':\"\\|,.<>/?~`]", password):
        raise ValidationError("Password must contain at least one special character.")

# --- Base Schemas (for pagination etc.) ---
class PaginationSchema(Schema):
    page = fields.Int(dump_only=True)
    pages = fields.Int(dump_only=True)
    per_page = fields.Int(dump_only=True)
    total = fields.Int(dump_only=True)

# --- User Schemas ---
class UserSchema(SQLAlchemyAutoSchema):
    # Schema for general user data exposure (sensitive fields excluded)
    class Meta:
        model = User
        load_instance = True
        sqla_session = db.session
        # Explicitly list fields to include, excluding sensitive ones
        # This also helps avoid issues with fields that might have been removed from model but linger in some cache/introspection
        only = (
            "id", "username", "email", "balance", "deposit_wallet_address",
            "is_admin", "is_active", "created_at", "last_login_at", "balance_btc"
        )
        # exclude = ("password", "deposit_wallet_private_key", "transactions", "game_sessions") # Keep for reference

    id = auto_field(dump_only=True)
    username = auto_field()
    email = auto_field()
    balance = auto_field(metadata={"description": "Balance in Satoshis"}) # Keep as integer
    deposit_wallet_address = auto_field(dump_only=True)
    is_admin = auto_field(dump_only=True)
    is_active = auto_field(dump_only=True)
    created_at = auto_field(dump_only=True)
    last_login_at = auto_field(dump_only=True)

    # Example custom field: balance in BTC (string for display)
    balance_btc = fields.Method("get_balance_btc", dump_only=True, metadata={"description": "Balance in BTC (display only)"})

    def get_balance_btc(self, obj):
        # Avoid division by zero
        factor = 100_000_000
        if factor == 0: return "0.00000000"
        # Format to 8 decimal places
        return f"{obj.balance / factor:.8f}"

class AdminUserSchema(UserSchema):
     # Schema for admin viewing user details (includes potentially more info)
    class Meta(UserSchema.Meta):
        exclude = ("password", "deposit_wallet_private_key") # Still exclude private key
        # Include relationships if needed for admin view
        # include_relationships = True

    # Include relationships explicitly if needed
    transactions = fields.Nested('TransactionSchema', many=True, dump_only=True)
    game_sessions = fields.Nested('GameSessionSchema', many=True, dump_only=True)


class RegisterSchema(Schema):
    username = fields.Str(required=True, validate=[
        Length(min=3, max=50),
        Regexp(r'^[a-zA-Z0-9_]+$', error="Username must contain only letters, numbers, and underscores.")
    ])
    email = fields.Email(required=True, validate=Length(max=120))
    password = fields.Str(required=True, validate=validate_password) # Use custom validator

class LoginSchema(Schema):
    username = fields.Str(required=True)
    password = fields.Str(required=True)

class UpdateSettingsSchema(Schema):
    # Allow partial updates
    email = fields.Email(validate=Length(max=120))
    password = fields.Str(validate=validate_password, load_default=None) # Optional password update

    @pre_load
    def remove_empty(self, data, **kwargs):
        # Remove password field if it's empty string, so validation isn't triggered unnecessarily
        if 'password' in data and not data['password']:
            del data['password']
        return data

class UserListSchema(PaginationSchema):
    items = fields.Nested(UserSchema, many=True, dump_only=True)

# --- Game Schemas ---
class JoinGameSchema(Schema):
    slot_id = fields.Int(required=False, validate=Range(min=1))
    table_id = fields.Int(required=False, validate=Range(min=1))
    game_type = fields.Str(required=True, validate=OneOf(['slot', 'blackjack']))

class GameSessionSchema(SQLAlchemyAutoSchema):
    class Meta:
        model = GameSession
        load_instance = True
        sqla_session = db.session
        # Exclude relationships by default unless needed
        exclude = ("slot_spins", "blackjack_hands")

    id = auto_field(dump_only=True)
    user_id = auto_field(dump_only=True)
    slot_id = auto_field(allow_none=True, dump_only=True)
    table_id = auto_field(allow_none=True, dump_only=True) # For Blackjack
    poker_table_id = fields.Int(allow_none=True, dump_only=True) # ADDED for Poker
    game_type = auto_field(dump_only=True)
    bonus_active = auto_field(dump_only=True)
    bonus_spins_remaining = auto_field(dump_only=True)
    bonus_multiplier = auto_field(dump_only=True)
    amount_wagered = auto_field(dump_only=True, metadata={"description": "Total wagered in Satoshis"})
    amount_won = auto_field(dump_only=True, metadata={"description": "Total won in Satoshis"})
    num_spins = auto_field(dump_only=True)
    session_start = auto_field(dump_only=True)
    session_end = auto_field(dump_only=True)
    # Include related slot info if useful
    slot = fields.Nested('SlotBasicSchema', dump_only=True, allow_none=True) 
    blackjack_table = fields.Nested('BlackjackTableBasicSchema', dump_only=True, allow_none=True)
    # ADDED PokerTable relation to GameSessionSchema
    poker_table = fields.Nested(
        lambda: PokerTableSchema(
            only=("id", "name", "game_type", "limit_type", "small_blind", "big_blind", "max_seats"),
            allow_none=True
        ), 
        dump_only=True, 
        allow_none=True
    )

class SpinRequestSchema(Schema):
    bet_amount = fields.Int(required=True, validate=Range(min=1), metadata={"description": "Bet amount in Satoshis"})
    # game_session_id is no longer needed, derived from user's active session

class SpinSchema(Schema):
    # Represents the data stored for a spin (part of SlotSpin)
    bet_amount = fields.Int(required=True, metadata={"description": "Bet amount in Satoshis"})
    win_amount = fields.Int(required=True, metadata={"description": "Win amount in Satoshis"})
    spin_result = fields.List(fields.List(fields.Int()), required=True)
    winning_lines = fields.List(fields.Dict(), required=False, allow_none=True) # Detailed win lines info
    is_bonus_spin = fields.Bool(required=True)

class SlotSpinSchema(SQLAlchemyAutoSchema):
     class Meta:
        model = SlotSpin
        load_instance = True
        sqla_session = db.session

     id = auto_field(dump_only=True)
     game_session_id = auto_field(dump_only=True)
     spin_result = auto_field()
     win_amount = auto_field(metadata={"description": "Win amount in Satoshis"})
     bet_amount = auto_field(metadata={"description": "Bet amount in Satoshis"})
     is_bonus_spin = auto_field(dump_only=True)
     spin_time = auto_field(dump_only=True)

# --- Transaction Schemas ---
class WithdrawSchema(Schema):
    amount_sats = fields.Int(required=True, validate=Range(min=1), data_key="amount", metadata={"description": "Amount to withdraw in Satoshis"}) # Use data_key if frontend sends 'amount'
    withdraw_wallet_address = fields.Str(required=True, validate=Length(min=26, max=62)) # Basic Bitcoin address length validation

class DepositSchema(Schema):
    # Primarily for bonus code application during deposit flow
    bonus_code = fields.Str(required=False, validate=Length(min=1, max=50))
    deposit_amount_sats = fields.Integer(required=True, validate=Range(min=1), metadata={"description": "The amount of the deposit in Satoshis."})

class BalanceTransferSchema(Schema):
    from_user_id = fields.Int(required=False, allow_none=True, metadata={"description": "Source User ID (null for system)"})
    to_user_id = fields.Int(required=True, metadata={"description": "Destination User ID"})
    amount_sats = fields.Int(required=True, validate=lambda x: x != 0, metadata={"description": "Amount in Satoshis (positive for credit, negative for debit from system)"})
    description = fields.Str(required=False, validate=Length(max=255), load_default="Admin balance transfer")
    transaction_type = fields.Str(load_default='transfer', validate=OneOf(['transfer', 'credit', 'debit', 'adjustment', 'bonus']))


class TransactionSchema(SQLAlchemyAutoSchema):
    class Meta:
        model = Transaction
        load_instance = True
        sqla_session = db.session

    id = auto_field(dump_only=True)
    user_id = auto_field(dump_only=True)
    amount = auto_field(metadata={"description": "Transaction amount in Satoshis (can be negative)"})
    transaction_type = auto_field()
    status = auto_field()
    details = auto_field()
    created_at = auto_field(dump_only=True)
    # Include basic user info
    user = fields.Nested(lambda: UserSchema(only=("id", "username")), dump_only=True)


class TransactionListSchema(PaginationSchema):
    items = fields.Nested(TransactionSchema, many=True, dump_only=True)


# --- Slot Schemas ---
class SlotSymbolSchema(SQLAlchemyAutoSchema):
    class Meta:
        model = SlotSymbol
        load_instance = True
        sqla_session = db.session
        exclude = ("slot",) # Avoid circular ref

    id = auto_field(dump_only=True)
    symbol_internal_id = auto_field(metadata={"description": "ID used within the slot (1, 2, ...)"})
    name = auto_field()
    img_link = auto_field()
    value_multiplier = auto_field()
    data = auto_field()

class SlotBetSchema(SQLAlchemyAutoSchema):
     class Meta:
        model = SlotBet
        load_instance = True
        sqla_session = db.session
        exclude = ("slot",) # Avoid circular ref

     id = auto_field(dump_only=True)
     bet_amount = auto_field(metadata={"description": "Allowed bet amount in Satoshis"})

class SlotBasicSchema(SQLAlchemyAutoSchema):
     # Minimal schema for nesting inside GameSession etc.
     class Meta:
        model = Slot
        load_instance = True
        sqla_session = db.session
        only = ("id", "name", "short_name", "description")

     id = auto_field(dump_only=True)
     name = auto_field()
     short_name = auto_field()
     description = auto_field()


class SlotSchema(SQLAlchemyAutoSchema):
    # Full schema for slot details view or /api/slots endpoint
    class Meta:
        model = Slot
        load_instance = True
        sqla_session = db.session
        # Eager loaded relationships are included by default if lazy='joined'
        # exclude = () # Exclude specific fields if needed

    id = auto_field(dump_only=True)
    name = auto_field()
    description = auto_field()
    num_rows = auto_field()
    num_columns = auto_field()
    num_symbols = auto_field(metadata={"description": "Total distinct symbols defined"})
    wild_symbol_id = fields.Int(dump_only=True, allow_none=True, metadata={"description": "Internal ID of the Wild symbol, from gameConfig.json"})
    scatter_symbol_id = fields.Int(dump_only=True, allow_none=True, metadata={"description": "Internal ID of the Scatter symbol, from gameConfig.json"})
    bonus_type = auto_field()
    bonus_subtype = auto_field()
    bonus_multiplier = auto_field(metadata={"description": "Multiplier during bonus rounds"})
    bonus_spins_trigger_count = auto_field(metadata={"description": "Number of scatters to trigger bonus"})
    bonus_spins_awarded = auto_field(metadata={"description": "Number of free spins awarded"})
    short_name = auto_field()
    asset_directory = auto_field()
    rtp = auto_field()
    volatility = auto_field()
    is_active = auto_field()
    created_at = auto_field(dump_only=True)

    # Include nested symbols and bets
    symbols = fields.Nested(SlotSymbolSchema, many=True, dump_only=True)
    bets = fields.Nested(SlotBetSchema, many=True, dump_only=True)

# --- Bonus Code Schemas ---
class BonusCodeSchema(SQLAlchemyAutoSchema):
    class Meta:
        model = BonusCode
        load_instance = True
        sqla_session = db.session

    id = auto_field(dump_only=True)
    code_id = auto_field(required=True, validate=[
        Length(min=3, max=50),
        Regexp(r'^[A-Z0-9]+$', error="Code must be uppercase letters and numbers only.")
    ])
    description = auto_field(validate=Length(max=500)) # Marshmallow-SQLAlchemy auto_field might not directly take 'description'.
                                                     # If 'description' is a model field, its description comes from the model.
                                                     # For Schema-level description, use metadata on the field if not auto-generated.
    type = auto_field(required=True, validate=validate.OneOf(['deposit', 'registration', 'free_spins', 'other']))
    subtype = auto_field(required=True, validate=validate.OneOf(['percentage', 'fixed', 'spins']))
    amount = fields.Float(required=False, allow_none=True, metadata={"description": "Percentage value (e.g., 10.5 for 10.5%) for 'percentage' subtype. Not for 'fixed' or 'spins'."})
    amount_sats = fields.Integer(required=False, allow_none=True, validate=Range(min=1), metadata={"description": "Fixed Satoshi amount for 'fixed' subtype bonus codes."})
    max_uses = fields.Int(allow_none=True, validate=Range(min=1))
    uses_remaining = fields.Int(dump_only=True, allow_none=True)
    expires_at = fields.DateTime(allow_none=True)
    is_active = fields.Bool(load_default=True)
    created_at = auto_field(dump_only=True)

    # Add validation for code_id uniqueness on create
    @validates('code_id')
    def validate_code_id_unique(self, value):
        # Check uniqueness only if context indicates creation
        if self.context.get('check_unique'):
            existing = BonusCode.query.filter(BonusCode.code_id == value.strip().upper()).first()
            if existing:
                raise ValidationError(f"Bonus code '{value}' already exists.")

    @pre_load
    def normalize_code_id(self, data, **kwargs):
        if 'code_id' in data and isinstance(data['code_id'], str):
            data['code_id'] = data['code_id'].strip().upper()
        return data

    @validates_schema
    def validate_amount_based_on_subtype(self, data, **kwargs):
        subtype = data.get('subtype')
        amount = data.get('amount')
        amount_sats = data.get('amount_sats')

        if subtype == 'fixed':
            if amount_sats is None:
                raise ValidationError("amount_sats is required and must be a positive integer for 'fixed' subtype.", "amount_sats")
            if amount is not None:
                raise ValidationError("amount should not be provided for 'fixed' subtype.", "amount")
            if amount_sats is not None and amount_sats <= 0: # validate=Range(min=1) should cover this
                 raise ValidationError("amount_sats must be a positive integer for 'fixed' subtype.", "amount_sats")

        elif subtype == 'percentage':
            if amount is None:
                raise ValidationError("amount is required and must be a positive value for 'percentage' subtype.", "amount")
            if amount_sats is not None:
                raise ValidationError("amount_sats should not be provided for 'percentage' subtype.", "amount_sats")
            if amount is not None and amount <= 0:
                 raise ValidationError("amount must be a positive value for 'percentage' subtype.", "amount")

        elif subtype == 'spins':
            # For 'spins', amount & amount_sats are optional.
            # If provided, they should be positive.
            if amount is not None and amount <= 0:
                raise ValidationError("If 'amount' is provided for 'spins' subtype, it must be positive.", "amount")
            if amount_sats is not None and amount_sats <= 0: # validate=Range(min=1) should cover this
                raise ValidationError("If 'amount_sats' is provided for 'spins' subtype, it must be a positive integer.", "amount_sats")
        return data


class BonusCodeListSchema(PaginationSchema):
    items = fields.Nested(BonusCodeSchema, many=True, dump_only=True)

# --- Admin Schemas ---
class AdminCreditDepositSchema(Schema):
    user_id = fields.Int(required=True)
    amount_sats = fields.Int(required=True, validate=Range(min=1))
    external_tx_id = fields.Str(required=False, allow_none=True, validate=Length(max=256)) # e.g., Bitcoin transaction hash
    admin_notes = fields.Str(required=False, allow_none=True, validate=Length(max=500))

class UserBonusSchema(SQLAlchemyAutoSchema):
    class Meta:
        model = UserBonus # Ensure UserBonus model is imported
        load_instance = True
        sqla_session = db.session
        include_relationships = True

    id = auto_field(dump_only=True)
    user_id = auto_field()
    bonus_code_id = auto_field()

    bonus_amount_awarded_sats = auto_field()
    wagering_requirement_multiplier = auto_field()
    wagering_requirement_sats = auto_field()
    wagering_progress_sats = auto_field()

    is_active = auto_field()
    is_completed = auto_field()
    is_cancelled = auto_field()

    activated_at = auto_field(dump_only=True)
    updated_at = auto_field(dump_only=True)
    completed_at = auto_field(dump_only=True)
    cancelled_at = auto_field(dump_only=True)

    user = fields.Nested(lambda: UserSchema(only=("id", "username")), dump_only=True)
    bonus_code = fields.Nested(lambda: BonusCodeSchema(exclude=("applications", "description")), dump_only=True)

# --- WinLine Schema (For Spin Response) ---
class WinLineSchema(Schema):
    line_index = fields.Field(required=True, metadata={"description": "Payline index (integer) or 'scatter'"})
    symbol_id = fields.Int(required=True, metadata={"description": "Internal ID of the winning symbol"})
    count = fields.Int(required=True, metadata={"description": "Number of matching symbols"})
    positions = fields.List(fields.List(fields.Int()), required=True, metadata={"description": "List of [row, col] positions"})
    win_amount = fields.Int(required=True, metadata={"description": "Win amount for this line in Satoshis"})

# --- Blackjack Schemas ---
class BlackjackTableBasicSchema(SQLAlchemyAutoSchema):
    # Minimal schema for nesting inside GameSession etc.
    class Meta:
        model = BlackjackTable
        load_instance = True
        sqla_session = db.session
        only = ("id", "name", "description", "min_bet", "max_bet")

    id = auto_field(dump_only=True)
    name = auto_field()
    description = auto_field() # Assuming description is a model field
    min_bet = auto_field(metadata={"description": "Minimum bet in Satoshis"})
    max_bet = auto_field(metadata={"description": "Maximum bet in Satoshis"})

class BlackjackTableSchema(SQLAlchemyAutoSchema):
    class Meta:
        model = BlackjackTable
        load_instance = True
        sqla_session = db.session

    id = auto_field(dump_only=True)
    name = auto_field()
    description = auto_field() # Assuming description is a model field
    min_bet = auto_field(metadata={"description": "Minimum bet in Satoshis"})
    max_bet = auto_field(metadata={"description": "Maximum bet in Satoshis"})
    deck_count = auto_field()
    rules = auto_field()
    is_active = auto_field()
    created_at = auto_field(dump_only=True)
    updated_at = auto_field(dump_only=True)

class BlackjackCardSchema(Schema):
    suit = fields.Str(required=True, validate=OneOf(['hearts', 'diamonds', 'clubs', 'spades']))
    value = fields.Str(required=True, validate=OneOf(['2', '3', '4', '5', '6', '7', '8', '9', '10', 'J', 'Q', 'K', 'A']))
    is_face_down = fields.Bool(required=False, load_default=False) # Changed missing to load_default

class BlackjackHandDataSchema(Schema):
    cards = fields.Nested(BlackjackCardSchema, many=True, required=True)
    total = fields.Int(required=True)
    is_busted = fields.Bool(required=True)
    is_blackjack = fields.Bool(required=True)
    is_doubled = fields.Bool(required=False, load_default=False) # Changed default to load_default
    is_split = fields.Bool(required=False, load_default=False)   # Changed default to load_default
    result = fields.Str(required=False, validate=OneOf(['win', 'lose', 'push', 'blackjack']))

class BlackjackHandSchema(SQLAlchemyAutoSchema):
    class Meta:
        model = BlackjackHand
        load_instance = True
        sqla_session = db.session
        exclude = ("actions",)

    id = auto_field(dump_only=True)
    user_id = auto_field(dump_only=True)
    table_id = auto_field(dump_only=True)
    session_id = auto_field(dump_only=True)
    initial_bet = auto_field(metadata={"description": "Initial bet in Satoshis"})
    total_bet = auto_field(metadata={"description": "Total bet in Satoshis (includes doubles, splits)"})
    win_amount = auto_field(metadata={"description": "Win amount in Satoshis"})
    player_cards = auto_field()
    dealer_cards = auto_field()
    player_hands = auto_field()
    dealer_hand = auto_field()
    status = auto_field()
    result = auto_field()
    created_at = auto_field(dump_only=True)
    updated_at = auto_field(dump_only=True)
    completed_at = auto_field(dump_only=True)

    # Include related data
    table = fields.Nested(BlackjackTableBasicSchema, dump_only=True)
    user = fields.Nested(lambda: UserSchema(only=("id", "username")), dump_only=True)

class BlackjackActionSchema(SQLAlchemyAutoSchema):
    class Meta:
        model = BlackjackAction
        load_instance = True
        sqla_session = db.session

    id = auto_field(dump_only=True)
    hand_id = auto_field(dump_only=True)
    action_type = auto_field(validate=OneOf(['hit', 'stand', 'double', 'split']))
    hand_index = auto_field()
    card_dealt = auto_field()
    hand_total = auto_field()
    created_at = auto_field(dump_only=True)

class JoinBlackjackSchema(Schema):
    table_id = fields.Int(required=True, validate=Range(min=1))
    bet_amount = fields.Int(required=True, validate=Range(min=1), metadata={"description": "Bet amount in Satoshis"})

class BlackjackActionRequestSchema(Schema):
    hand_id = fields.Int(required=True, validate=Range(min=1))
    action_type = fields.Str(required=True, validate=OneOf(['hit', 'stand', 'double', 'split']))
    hand_index = fields.Int(required=True, validate=Range(min=0)) # Removed load_default for required field

<<<<<<< HEAD

# --- Spacecrash Schemas ---
class SpacecrashBetSchema(SQLAlchemyAutoSchema):
    class Meta:
        model = SpacecrashBet
        load_instance = True
        sqla_session = db.session
        # Fields for placing a bet (request)
        # For response, we might want to dump more fields
        only = ("bet_amount", "auto_eject_at")


    bet_amount = fields.Integer(required=True, validate=Range(min=1)) # Min 1 satoshi
    auto_eject_at = fields.Float(required=False, allow_none=True, validate=Range(min=1.01)) # Min eject 1.01x

class SpacecrashPlayerBetSchema(SQLAlchemyAutoSchema):
    """Minimal bet info for public game display"""
    class Meta:
        model = SpacecrashBet
        sqla_session = db.session
        only = ("user_id", "bet_amount", "ejected_at", "win_amount", "status") # Add username later via method field for privacy

    user_id = auto_field(dump_only=True) # Consider replacing with username or masked ID
    # username = fields.Method("get_username", dump_only=True) # Example for privacy
    bet_amount = auto_field(dump_only=True)
    ejected_at = auto_field(dump_only=True)
    win_amount = auto_field(dump_only=True)
    status = auto_field(dump_only=True)

    # def get_username(self, obj):
    #     return obj.user.username # Requires eager/joined loading of user or separate query

class SpacecrashGameSchema(SQLAlchemyAutoSchema):
    class Meta:
        model = SpacecrashGame
        load_instance = True # Not typically needed for dump-only schemas
        sqla_session = db.session
        # include_relationships = True # To include 'bets' relationship
        exclude = ("server_seed", "client_seed", "nonce") # Exclude sensitive/internal fields by default

    id = auto_field(dump_only=True)
    crash_point = auto_field(dump_only=True)
    public_seed = auto_field(dump_only=True)
    status = auto_field(dump_only=True)
    game_start_time = auto_field(dump_only=True)
    game_end_time = auto_field(dump_only=True)
    created_at = auto_field(dump_only=True)

    # For /api/spacecrash/current_game
    current_multiplier = fields.Float(dump_only=True, allow_none=True) # To be calculated based on game status and start time
    player_bets = fields.List(fields.Nested(SpacecrashPlayerBetSchema), dump_only=True)

class SpacecrashGameHistorySchema(SQLAlchemyAutoSchema):
    class Meta:
        model = SpacecrashGame
        sqla_session = db.session
        only = ("id", "crash_point", "game_end_time", "public_seed", "status") # Only show relevant history fields

    id = auto_field(dump_only=True)
    crash_point = auto_field(dump_only=True)
    game_end_time = auto_field(dump_only=True)
    public_seed = auto_field(dump_only=True)
    status = auto_field(dump_only=True)
=======
# --- Poker Schemas (New) ---

class PokerPlayerStateSchema(SQLAlchemyAutoSchema):
    class Meta:
        model = PokerPlayerState
        load_instance = True
        sqla_session = db.session
        include_relationships = True
        # Exclude hole_cards by default in general listings. API must handle conditional exposure.
        exclude = ("table",) # Avoid circular dep with PokerTableSchema if it includes player_states

    id = auto_field(dump_only=True)
    seat_id = auto_field()
    stack_sats = auto_field()
    is_sitting_out = auto_field()
    is_active_in_hand = auto_field()
    last_action = auto_field()
    hole_cards = fields.List(fields.String(), allow_none=True) # Defined, but API controls exposure
    user = fields.Nested('UserSchema', only=("id", "username"), dump_only=True)
    # table_id and user_id are implicitly handled by relationships or can be added if needed directly

class PokerHandSchema(SQLAlchemyAutoSchema):
    class Meta:
        model = PokerHand
        load_instance = True
        sqla_session = db.session
        include_relationships = False # Usually part of a table context

    id = auto_field(dump_only=True)
    table_id = auto_field(dump_only=True)
    hand_history = fields.Raw(allow_none=True) # JSON
    board_cards = fields.List(fields.String(), allow_none=True) # JSON array of strings
    pot_size_sats = auto_field()
    rake_sats = auto_field()
    start_time = auto_field(dump_only=True)
    end_time = auto_field(dump_only=True)
    winners = fields.Raw(allow_none=True) # JSON

class PokerTableSchema(SQLAlchemyAutoSchema):
    class Meta:
        model = PokerTable
        load_instance = True
        sqla_session = db.session
        include_relationships = True
        # Exclude game_sessions to avoid circular dependency with GameSessionSchema.
        # Hands might be too much for a list view, consider a separate endpoint or flag.
        exclude = ("game_sessions",)

    id = auto_field(dump_only=True)
    name = auto_field()
    description = auto_field()
    game_type = auto_field()
    limit_type = auto_field()
    small_blind = auto_field()
    big_blind = auto_field()
    min_buy_in = auto_field()
    max_buy_in = auto_field()
    max_seats = auto_field()
    is_active = auto_field()
    created_at = auto_field(dump_only=True)
    updated_at = auto_field(dump_only=True)
    
    player_states = fields.Nested(PokerPlayerStateSchema, many=True, dump_only=True, exclude=('hole_cards',)) # Exclude sensitive cards in general table view
    hands = fields.Nested(PokerHandSchema, many=True, dump_only=True) # Optional: might be too much for list view

class PokerTableBasicInfoSchema(SQLAlchemyAutoSchema):
    # Used for nesting inside PokerTableStateResponseSchema to avoid meta conflicts
    class Meta:
        model = PokerTable
        load_instance = True
        sqla_session = db.session
        fields = (
            "id", "name", "description", "game_type", "limit_type", 
            "small_blind", "big_blind", "min_buy_in", "max_buy_in", 
            "max_seats", "is_active", "created_at", "updated_at"
        ) # Explicitly list fields, relationships are not included unless specified here

    id = auto_field(dump_only=True)
    name = auto_field()
    description = auto_field()
    game_type = auto_field()
    limit_type = auto_field()
    small_blind = auto_field()
    big_blind = auto_field()
    min_buy_in = auto_field()
    max_buy_in = auto_field()
    max_seats = auto_field()
    is_active = auto_field()
    created_at = auto_field(dump_only=True)
    updated_at = auto_field(dump_only=True)

# --- Poker API Request/Response Schemas (New) ---

class JoinPokerTableSchema(Schema):
    table_id = fields.Int(required=True, validate=Range(min=1))
    seat_id = fields.Int(required=True, validate=Range(min=1, max=10, error="Seat ID must be between 1 and 10."))
    buy_in_amount = fields.Int(required=True, validate=Range(min=1, error="Buy-in amount must be positive."))

class LeavePokerTableSchema(Schema): # Usually table_id is in URL, user from JWT
    table_id = fields.Int(required=True)

class PokerActionSchema(Schema):
    # table_id might be in URL path for some API designs
    table_id = fields.Int(required=True) 
    hand_id = fields.Int(required=True) # ID of the current hand being played
    action_type = fields.Str(required=True, validate=OneOf(["fold", "check", "call", "bet", "raise"]))
    amount = fields.Int(allow_none=True, validate=Range(min=0)) # Allow 0 for pot-limit pre-flop calls/checks that are technically amount 0

    @validates_schema
    def validate_action_amount(self, data, **kwargs):
        action = data.get("action_type")
        amount = data.get("amount")

        if action in ("bet", "raise"):
            if amount is None or amount <= 0: # Min bet/raise is usually > 0, but handled by game logic mostly
                raise ValidationError("A positive amount is required for 'bet' or 'raise' actions.", "amount")
        elif action in ("fold", "check", "call"): # Call can have an implicit amount (the current bet to match)
            if amount is not None and amount < 0 : # Amount could be 0 for a call if it's a BB option pre-flop
                 raise ValidationError(f"Amount should not be negative for '{action}' action.", "amount")
        return data

class PokerTableStateResponseSchema(Schema):
    """
    Complex schema to represent the full table state sent to clients.
    Careful consideration for PokerPlayerStateSchema to hide other players' hole_cards.
    """
    table = fields.Nested(PokerTableBasicInfoSchema) # Use the new basic schema
    current_hand = fields.Nested(PokerHandSchema, allow_none=True)
    # player_states needs custom handling in the API to show/hide hole_cards
    player_states = fields.List(fields.Nested(PokerPlayerStateSchema)) 
    
    current_player_to_act_user_id = fields.Int(allow_none=True, dump_only=True)
    dealer_seat_id = fields.Int(allow_none=True, dump_only=True)
    # Pot details often derived or part of PokerHandSchema
    pot_total_sats = fields.Int(dump_only=True, allow_none=True) 
    current_bet_to_match_sats = fields.Int(dump_only=True, allow_none=True)
    min_raise_sats = fields.Int(allow_none=True, dump_only=True)
    last_action_description = fields.Str(allow_none=True, dump_only=True)
    active_betting_round = fields.Str(allow_none=True, dump_only=True) # e.g., 'preflop', 'flop', 'turn', 'river'
>>>>>>> 247ef177
<|MERGE_RESOLUTION|>--- conflicted
+++ resolved
@@ -1,33 +1,29 @@
 from marshmallow import Schema, fields, validate, ValidationError, pre_load, validates, validates_schema
-from marshmallow_sqlalchemy import SQLAlchemyAutoSchema, auto_field # For easier model mapping
+from marshmallow_sqlalchemy import SQLAlchemyAutoSchema, auto_field
 from marshmallow.validate import OneOf, Range, Length, Email, Regexp
 from datetime import datetime, timezone
 import re
 
-<<<<<<< HEAD
-from .models import db, User, GameSession, SlotSpin, Transaction, BonusCode, Slot, SlotSymbol, SlotBet, BlackjackTable, BlackjackHand, BlackjackAction, UserBonus, SpacecrashGame, SpacecrashBet # Import models
-=======
-# Updated import to include Poker models
+# Updated import to include both Spacecrash and Poker models
 from .models import (
     db, User, GameSession, SlotSpin, Transaction, BonusCode, Slot, SlotSymbol, SlotBet,
-    BlackjackTable, BlackjackHand, BlackjackAction, UserBonus, # UserBonus was missing, added back
-    PokerTable, PokerHand, PokerPlayerState # Poker models
+    BlackjackTable, BlackjackHand, BlackjackAction, UserBonus,
+    SpacecrashGame, SpacecrashBet,  # Spacecrash models
+    PokerTable, PokerHand, PokerPlayerState  # Poker models
 )
-
->>>>>>> 247ef177
 
 # --- Helper ---
 def validate_password(password):
     if len(password) < 8:
-        raise ValidationError("Password must be at least 8 characters long.")
+        raise ValidationError('Password must be at least 8 characters long.')
     if not re.search(r"[A-Z]", password):
-        raise ValidationError("Password must contain at least one uppercase letter.")
+        raise ValidationError('Password must contain at least one uppercase letter.')
     if not re.search(r"[a-z]", password):
-        raise ValidationError("Password must contain at least one lowercase letter.")
+        raise ValidationError('Password must contain at least one lowercase letter.')
     if not re.search(r"[0-9]", password):
-        raise ValidationError("Password must contain at least one number.")
+        raise ValidationError('Password must contain at least one digit.')
     if not re.search(r"[!@#$%^&*()_+=\-[\]{};':\"\\|,.<>/?~`]", password):
-        raise ValidationError("Password must contain at least one special character.")
+        raise ValidationError('Password must contain at least one special character.')
 
 # --- Base Schemas (for pagination etc.) ---
 class PaginationSchema(Schema):
@@ -43,13 +39,7 @@
         model = User
         load_instance = True
         sqla_session = db.session
-        # Explicitly list fields to include, excluding sensitive ones
-        # This also helps avoid issues with fields that might have been removed from model but linger in some cache/introspection
-        only = (
-            "id", "username", "email", "balance", "deposit_wallet_address",
-            "is_admin", "is_active", "created_at", "last_login_at", "balance_btc"
-        )
-        # exclude = ("password", "deposit_wallet_private_key", "transactions", "game_sessions") # Keep for reference
+        exclude = ("password", "deposit_wallet_private_key") # Exclude sensitive fields
 
     id = auto_field(dump_only=True)
     username = auto_field()
@@ -65,18 +55,12 @@
     balance_btc = fields.Method("get_balance_btc", dump_only=True, metadata={"description": "Balance in BTC (display only)"})
 
     def get_balance_btc(self, obj):
-        # Avoid division by zero
-        factor = 100_000_000
-        if factor == 0: return "0.00000000"
-        # Format to 8 decimal places
-        return f"{obj.balance / factor:.8f}"
+        return f"{obj.balance / 100000000:.8f}" # Convert satoshis to BTC
 
 class AdminUserSchema(UserSchema):
      # Schema for admin viewing user details (includes potentially more info)
     class Meta(UserSchema.Meta):
-        exclude = ("password", "deposit_wallet_private_key") # Still exclude private key
-        # Include relationships if needed for admin view
-        # include_relationships = True
+        exclude = ("password", "deposit_wallet_private_key") # Still exclude sensitive fields
 
     # Include relationships explicitly if needed
     transactions = fields.Nested('TransactionSchema', many=True, dump_only=True)
@@ -84,84 +68,38 @@
 
 
 class RegisterSchema(Schema):
-    username = fields.Str(required=True, validate=[
-        Length(min=3, max=50),
-        Regexp(r'^[a-zA-Z0-9_]+$', error="Username must contain only letters, numbers, and underscores.")
-    ])
-    email = fields.Email(required=True, validate=Length(max=120))
-    password = fields.Str(required=True, validate=validate_password) # Use custom validator
+    username = fields.Str(required=True, validate=Length(min=3, max=50))
+    email = fields.Email(required=True)
+    password = fields.Str(required=True, validate=validate_password)
 
 class LoginSchema(Schema):
     username = fields.Str(required=True)
     password = fields.Str(required=True)
 
 class UpdateSettingsSchema(Schema):
-    # Allow partial updates
-    email = fields.Email(validate=Length(max=120))
-    password = fields.Str(validate=validate_password, load_default=None) # Optional password update
-
-    @pre_load
-    def remove_empty(self, data, **kwargs):
-        # Remove password field if it's empty string, so validation isn't triggered unnecessarily
-        if 'password' in data and not data['password']:
-            del data['password']
-        return data
+    email = fields.Email()
+    password = fields.Str(validate=validate_password)
 
 class UserListSchema(PaginationSchema):
-    items = fields.Nested(UserSchema, many=True, dump_only=True)
+    items = fields.Nested(UserSchema, many=True, attribute='items')
 
 # --- Game Schemas ---
 class JoinGameSchema(Schema):
-    slot_id = fields.Int(required=False, validate=Range(min=1))
-    table_id = fields.Int(required=False, validate=Range(min=1))
     game_type = fields.Str(required=True, validate=OneOf(['slot', 'blackjack']))
+    slot_id = fields.Int()
 
 class GameSessionSchema(SQLAlchemyAutoSchema):
     class Meta:
         model = GameSession
         load_instance = True
         sqla_session = db.session
-        # Exclude relationships by default unless needed
-        exclude = ("slot_spins", "blackjack_hands")
-
-    id = auto_field(dump_only=True)
-    user_id = auto_field(dump_only=True)
-    slot_id = auto_field(allow_none=True, dump_only=True)
-    table_id = auto_field(allow_none=True, dump_only=True) # For Blackjack
-    poker_table_id = fields.Int(allow_none=True, dump_only=True) # ADDED for Poker
-    game_type = auto_field(dump_only=True)
-    bonus_active = auto_field(dump_only=True)
-    bonus_spins_remaining = auto_field(dump_only=True)
-    bonus_multiplier = auto_field(dump_only=True)
-    amount_wagered = auto_field(dump_only=True, metadata={"description": "Total wagered in Satoshis"})
-    amount_won = auto_field(dump_only=True, metadata={"description": "Total won in Satoshis"})
-    num_spins = auto_field(dump_only=True)
-    session_start = auto_field(dump_only=True)
-    session_end = auto_field(dump_only=True)
-    # Include related slot info if useful
-    slot = fields.Nested('SlotBasicSchema', dump_only=True, allow_none=True) 
-    blackjack_table = fields.Nested('BlackjackTableBasicSchema', dump_only=True, allow_none=True)
-    # ADDED PokerTable relation to GameSessionSchema
-    poker_table = fields.Nested(
-        lambda: PokerTableSchema(
-            only=("id", "name", "game_type", "limit_type", "small_blind", "big_blind", "max_seats"),
-            allow_none=True
-        ), 
-        dump_only=True, 
-        allow_none=True
-    )
 
 class SpinRequestSchema(Schema):
-    bet_amount = fields.Int(required=True, validate=Range(min=1), metadata={"description": "Bet amount in Satoshis"})
-    # game_session_id is no longer needed, derived from user's active session
+    bet_amount = fields.Int(required=True, validate=Range(min=1))
 
 class SpinSchema(Schema):
-    # Represents the data stored for a spin (part of SlotSpin)
-    bet_amount = fields.Int(required=True, metadata={"description": "Bet amount in Satoshis"})
-    win_amount = fields.Int(required=True, metadata={"description": "Win amount in Satoshis"})
-    spin_result = fields.List(fields.List(fields.Int()), required=True)
-    winning_lines = fields.List(fields.Dict(), required=False, allow_none=True) # Detailed win lines info
-    is_bonus_spin = fields.Bool(required=True)
+    result = fields.Raw(required=True)
+    win_amount = fields.Int(required=True)
 
 class SlotSpinSchema(SQLAlchemyAutoSchema):
      class Meta:
@@ -169,30 +107,21 @@
         load_instance = True
         sqla_session = db.session
 
-     id = auto_field(dump_only=True)
-     game_session_id = auto_field(dump_only=True)
-     spin_result = auto_field()
-     win_amount = auto_field(metadata={"description": "Win amount in Satoshis"})
-     bet_amount = auto_field(metadata={"description": "Bet amount in Satoshis"})
-     is_bonus_spin = auto_field(dump_only=True)
-     spin_time = auto_field(dump_only=True)
-
 # --- Transaction Schemas ---
 class WithdrawSchema(Schema):
-    amount_sats = fields.Int(required=True, validate=Range(min=1), data_key="amount", metadata={"description": "Amount to withdraw in Satoshis"}) # Use data_key if frontend sends 'amount'
-    withdraw_wallet_address = fields.Str(required=True, validate=Length(min=26, max=62)) # Basic Bitcoin address length validation
+    amount_sats = fields.Int(required=True, validate=Range(min=1000)) # Min 1000 sats
+    withdraw_wallet_address = fields.Str(required=True, validate=Length(min=26, max=62))
 
 class DepositSchema(Schema):
-    # Primarily for bonus code application during deposit flow
-    bonus_code = fields.Str(required=False, validate=Length(min=1, max=50))
-    deposit_amount_sats = fields.Integer(required=True, validate=Range(min=1), metadata={"description": "The amount of the deposit in Satoshis."})
+    deposit_amount_sats = fields.Int(required=True, validate=Range(min=1))
+    bonus_code = fields.Str()
 
 class BalanceTransferSchema(Schema):
-    from_user_id = fields.Int(required=False, allow_none=True, metadata={"description": "Source User ID (null for system)"})
-    to_user_id = fields.Int(required=True, metadata={"description": "Destination User ID"})
-    amount_sats = fields.Int(required=True, validate=lambda x: x != 0, metadata={"description": "Amount in Satoshis (positive for credit, negative for debit from system)"})
-    description = fields.Str(required=False, validate=Length(max=255), load_default="Admin balance transfer")
-    transaction_type = fields.Str(load_default='transfer', validate=OneOf(['transfer', 'credit', 'debit', 'adjustment', 'bonus']))
+    from_user_id = fields.Int()
+    to_user_id = fields.Int(required=True)
+    amount_sats = fields.Int(required=True, validate=Range(min=1))
+    description = fields.Str()
+    transaction_type = fields.Str()
 
 
 class TransactionSchema(SQLAlchemyAutoSchema):
@@ -201,19 +130,9 @@
         load_instance = True
         sqla_session = db.session
 
-    id = auto_field(dump_only=True)
-    user_id = auto_field(dump_only=True)
-    amount = auto_field(metadata={"description": "Transaction amount in Satoshis (can be negative)"})
-    transaction_type = auto_field()
-    status = auto_field()
-    details = auto_field()
-    created_at = auto_field(dump_only=True)
-    # Include basic user info
-    user = fields.Nested(lambda: UserSchema(only=("id", "username")), dump_only=True)
-
 
 class TransactionListSchema(PaginationSchema):
-    items = fields.Nested(TransactionSchema, many=True, dump_only=True)
+    items = fields.Nested(TransactionSchema, many=True, attribute='items')
 
 
 # --- Slot Schemas ---
@@ -222,71 +141,30 @@
         model = SlotSymbol
         load_instance = True
         sqla_session = db.session
-        exclude = ("slot",) # Avoid circular ref
-
-    id = auto_field(dump_only=True)
-    symbol_internal_id = auto_field(metadata={"description": "ID used within the slot (1, 2, ...)"})
-    name = auto_field()
-    img_link = auto_field()
-    value_multiplier = auto_field()
-    data = auto_field()
 
 class SlotBetSchema(SQLAlchemyAutoSchema):
      class Meta:
         model = SlotBet
         load_instance = True
         sqla_session = db.session
-        exclude = ("slot",) # Avoid circular ref
-
-     id = auto_field(dump_only=True)
-     bet_amount = auto_field(metadata={"description": "Allowed bet amount in Satoshis"})
 
 class SlotBasicSchema(SQLAlchemyAutoSchema):
-     # Minimal schema for nesting inside GameSession etc.
      class Meta:
         model = Slot
         load_instance = True
         sqla_session = db.session
-        only = ("id", "name", "short_name", "description")
-
-     id = auto_field(dump_only=True)
-     name = auto_field()
-     short_name = auto_field()
-     description = auto_field()
+        exclude = ("symbols", "bets")
 
 
 class SlotSchema(SQLAlchemyAutoSchema):
-    # Full schema for slot details view or /api/slots endpoint
     class Meta:
         model = Slot
         load_instance = True
         sqla_session = db.session
-        # Eager loaded relationships are included by default if lazy='joined'
-        # exclude = () # Exclude specific fields if needed
-
-    id = auto_field(dump_only=True)
-    name = auto_field()
-    description = auto_field()
-    num_rows = auto_field()
-    num_columns = auto_field()
-    num_symbols = auto_field(metadata={"description": "Total distinct symbols defined"})
-    wild_symbol_id = fields.Int(dump_only=True, allow_none=True, metadata={"description": "Internal ID of the Wild symbol, from gameConfig.json"})
-    scatter_symbol_id = fields.Int(dump_only=True, allow_none=True, metadata={"description": "Internal ID of the Scatter symbol, from gameConfig.json"})
-    bonus_type = auto_field()
-    bonus_subtype = auto_field()
-    bonus_multiplier = auto_field(metadata={"description": "Multiplier during bonus rounds"})
-    bonus_spins_trigger_count = auto_field(metadata={"description": "Number of scatters to trigger bonus"})
-    bonus_spins_awarded = auto_field(metadata={"description": "Number of free spins awarded"})
-    short_name = auto_field()
-    asset_directory = auto_field()
-    rtp = auto_field()
-    volatility = auto_field()
-    is_active = auto_field()
-    created_at = auto_field(dump_only=True)
-
-    # Include nested symbols and bets
-    symbols = fields.Nested(SlotSymbolSchema, many=True, dump_only=True)
-    bets = fields.Nested(SlotBetSchema, many=True, dump_only=True)
+        include_relationships = True
+
+    symbols = fields.Nested(SlotSymbolSchema, many=True)
+    bets = fields.Nested(SlotBetSchema, many=True)
 
 # --- Bonus Code Schemas ---
 class BonusCodeSchema(SQLAlchemyAutoSchema):
@@ -295,190 +173,63 @@
         load_instance = True
         sqla_session = db.session
 
-    id = auto_field(dump_only=True)
-    code_id = auto_field(required=True, validate=[
-        Length(min=3, max=50),
-        Regexp(r'^[A-Z0-9]+$', error="Code must be uppercase letters and numbers only.")
-    ])
-    description = auto_field(validate=Length(max=500)) # Marshmallow-SQLAlchemy auto_field might not directly take 'description'.
-                                                     # If 'description' is a model field, its description comes from the model.
-                                                     # For Schema-level description, use metadata on the field if not auto-generated.
-    type = auto_field(required=True, validate=validate.OneOf(['deposit', 'registration', 'free_spins', 'other']))
-    subtype = auto_field(required=True, validate=validate.OneOf(['percentage', 'fixed', 'spins']))
-    amount = fields.Float(required=False, allow_none=True, metadata={"description": "Percentage value (e.g., 10.5 for 10.5%) for 'percentage' subtype. Not for 'fixed' or 'spins'."})
-    amount_sats = fields.Integer(required=False, allow_none=True, validate=Range(min=1), metadata={"description": "Fixed Satoshi amount for 'fixed' subtype bonus codes."})
-    max_uses = fields.Int(allow_none=True, validate=Range(min=1))
-    uses_remaining = fields.Int(dump_only=True, allow_none=True)
-    expires_at = fields.DateTime(allow_none=True)
-    is_active = fields.Bool(load_default=True)
-    created_at = auto_field(dump_only=True)
-
-    # Add validation for code_id uniqueness on create
-    @validates('code_id')
-    def validate_code_id_unique(self, value):
-        # Check uniqueness only if context indicates creation
-        if self.context.get('check_unique'):
-            existing = BonusCode.query.filter(BonusCode.code_id == value.strip().upper()).first()
-            if existing:
-                raise ValidationError(f"Bonus code '{value}' already exists.")
-
-    @pre_load
-    def normalize_code_id(self, data, **kwargs):
-        if 'code_id' in data and isinstance(data['code_id'], str):
-            data['code_id'] = data['code_id'].strip().upper()
-        return data
-
-    @validates_schema
-    def validate_amount_based_on_subtype(self, data, **kwargs):
-        subtype = data.get('subtype')
-        amount = data.get('amount')
-        amount_sats = data.get('amount_sats')
-
-        if subtype == 'fixed':
-            if amount_sats is None:
-                raise ValidationError("amount_sats is required and must be a positive integer for 'fixed' subtype.", "amount_sats")
-            if amount is not None:
-                raise ValidationError("amount should not be provided for 'fixed' subtype.", "amount")
-            if amount_sats is not None and amount_sats <= 0: # validate=Range(min=1) should cover this
-                 raise ValidationError("amount_sats must be a positive integer for 'fixed' subtype.", "amount_sats")
-
-        elif subtype == 'percentage':
-            if amount is None:
-                raise ValidationError("amount is required and must be a positive value for 'percentage' subtype.", "amount")
-            if amount_sats is not None:
-                raise ValidationError("amount_sats should not be provided for 'percentage' subtype.", "amount_sats")
-            if amount is not None and amount <= 0:
-                 raise ValidationError("amount must be a positive value for 'percentage' subtype.", "amount")
-
-        elif subtype == 'spins':
-            # For 'spins', amount & amount_sats are optional.
-            # If provided, they should be positive.
-            if amount is not None and amount <= 0:
-                raise ValidationError("If 'amount' is provided for 'spins' subtype, it must be positive.", "amount")
-            if amount_sats is not None and amount_sats <= 0: # validate=Range(min=1) should cover this
-                raise ValidationError("If 'amount_sats' is provided for 'spins' subtype, it must be a positive integer.", "amount_sats")
-        return data
-
 
 class BonusCodeListSchema(PaginationSchema):
-    items = fields.Nested(BonusCodeSchema, many=True, dump_only=True)
+    items = fields.Nested(BonusCodeSchema, many=True, attribute='items')
 
 # --- Admin Schemas ---
 class AdminCreditDepositSchema(Schema):
     user_id = fields.Int(required=True)
     amount_sats = fields.Int(required=True, validate=Range(min=1))
-    external_tx_id = fields.Str(required=False, allow_none=True, validate=Length(max=256)) # e.g., Bitcoin transaction hash
-    admin_notes = fields.Str(required=False, allow_none=True, validate=Length(max=500))
+    external_tx_id = fields.Str()
+    admin_notes = fields.Str()
 
 class UserBonusSchema(SQLAlchemyAutoSchema):
     class Meta:
-        model = UserBonus # Ensure UserBonus model is imported
-        load_instance = True
-        sqla_session = db.session
-        include_relationships = True
-
-    id = auto_field(dump_only=True)
-    user_id = auto_field()
-    bonus_code_id = auto_field()
-
-    bonus_amount_awarded_sats = auto_field()
-    wagering_requirement_multiplier = auto_field()
-    wagering_requirement_sats = auto_field()
-    wagering_progress_sats = auto_field()
-
-    is_active = auto_field()
-    is_completed = auto_field()
-    is_cancelled = auto_field()
-
-    activated_at = auto_field(dump_only=True)
-    updated_at = auto_field(dump_only=True)
-    completed_at = auto_field(dump_only=True)
-    cancelled_at = auto_field(dump_only=True)
-
-    user = fields.Nested(lambda: UserSchema(only=("id", "username")), dump_only=True)
-    bonus_code = fields.Nested(lambda: BonusCodeSchema(exclude=("applications", "description")), dump_only=True)
+        model = UserBonus
+        load_instance = True
+        sqla_session = db.session
 
 # --- WinLine Schema (For Spin Response) ---
 class WinLineSchema(Schema):
-    line_index = fields.Field(required=True, metadata={"description": "Payline index (integer) or 'scatter'"})
-    symbol_id = fields.Int(required=True, metadata={"description": "Internal ID of the winning symbol"})
-    count = fields.Int(required=True, metadata={"description": "Number of matching symbols"})
-    positions = fields.List(fields.List(fields.Int()), required=True, metadata={"description": "List of [row, col] positions"})
-    win_amount = fields.Int(required=True, metadata={"description": "Win amount for this line in Satoshis"})
+    line_id = fields.Int()
+    symbol_id = fields.Int()
+    count = fields.Int()
+    multiplier = fields.Float()
+    win_amount = fields.Int()
 
 # --- Blackjack Schemas ---
 class BlackjackTableBasicSchema(SQLAlchemyAutoSchema):
-    # Minimal schema for nesting inside GameSession etc.
     class Meta:
         model = BlackjackTable
         load_instance = True
         sqla_session = db.session
-        only = ("id", "name", "description", "min_bet", "max_bet")
-
-    id = auto_field(dump_only=True)
-    name = auto_field()
-    description = auto_field() # Assuming description is a model field
-    min_bet = auto_field(metadata={"description": "Minimum bet in Satoshis"})
-    max_bet = auto_field(metadata={"description": "Maximum bet in Satoshis"})
+        exclude = ("hands",)
 
 class BlackjackTableSchema(SQLAlchemyAutoSchema):
     class Meta:
         model = BlackjackTable
         load_instance = True
         sqla_session = db.session
-
-    id = auto_field(dump_only=True)
-    name = auto_field()
-    description = auto_field() # Assuming description is a model field
-    min_bet = auto_field(metadata={"description": "Minimum bet in Satoshis"})
-    max_bet = auto_field(metadata={"description": "Maximum bet in Satoshis"})
-    deck_count = auto_field()
-    rules = auto_field()
-    is_active = auto_field()
-    created_at = auto_field(dump_only=True)
-    updated_at = auto_field(dump_only=True)
+        include_relationships = True
 
 class BlackjackCardSchema(Schema):
-    suit = fields.Str(required=True, validate=OneOf(['hearts', 'diamonds', 'clubs', 'spades']))
-    value = fields.Str(required=True, validate=OneOf(['2', '3', '4', '5', '6', '7', '8', '9', '10', 'J', 'Q', 'K', 'A']))
-    is_face_down = fields.Bool(required=False, load_default=False) # Changed missing to load_default
+    suit = fields.Str()
+    rank = fields.Str()
+    value = fields.Int()
 
 class BlackjackHandDataSchema(Schema):
-    cards = fields.Nested(BlackjackCardSchema, many=True, required=True)
-    total = fields.Int(required=True)
-    is_busted = fields.Bool(required=True)
-    is_blackjack = fields.Bool(required=True)
-    is_doubled = fields.Bool(required=False, load_default=False) # Changed default to load_default
-    is_split = fields.Bool(required=False, load_default=False)   # Changed default to load_default
-    result = fields.Str(required=False, validate=OneOf(['win', 'lose', 'push', 'blackjack']))
+    cards = fields.List(fields.Nested(BlackjackCardSchema))
+    total = fields.Int()
+    is_soft = fields.Bool()
+    is_blackjack = fields.Bool()
+    is_bust = fields.Bool()
 
 class BlackjackHandSchema(SQLAlchemyAutoSchema):
     class Meta:
         model = BlackjackHand
         load_instance = True
         sqla_session = db.session
-        exclude = ("actions",)
-
-    id = auto_field(dump_only=True)
-    user_id = auto_field(dump_only=True)
-    table_id = auto_field(dump_only=True)
-    session_id = auto_field(dump_only=True)
-    initial_bet = auto_field(metadata={"description": "Initial bet in Satoshis"})
-    total_bet = auto_field(metadata={"description": "Total bet in Satoshis (includes doubles, splits)"})
-    win_amount = auto_field(metadata={"description": "Win amount in Satoshis"})
-    player_cards = auto_field()
-    dealer_cards = auto_field()
-    player_hands = auto_field()
-    dealer_hand = auto_field()
-    status = auto_field()
-    result = auto_field()
-    created_at = auto_field(dump_only=True)
-    updated_at = auto_field(dump_only=True)
-    completed_at = auto_field(dump_only=True)
-
-    # Include related data
-    table = fields.Nested(BlackjackTableBasicSchema, dump_only=True)
-    user = fields.Nested(lambda: UserSchema(only=("id", "username")), dump_only=True)
 
 class BlackjackActionSchema(SQLAlchemyAutoSchema):
     class Meta:
@@ -486,24 +237,14 @@
         load_instance = True
         sqla_session = db.session
 
-    id = auto_field(dump_only=True)
-    hand_id = auto_field(dump_only=True)
-    action_type = auto_field(validate=OneOf(['hit', 'stand', 'double', 'split']))
-    hand_index = auto_field()
-    card_dealt = auto_field()
-    hand_total = auto_field()
-    created_at = auto_field(dump_only=True)
-
 class JoinBlackjackSchema(Schema):
-    table_id = fields.Int(required=True, validate=Range(min=1))
-    bet_amount = fields.Int(required=True, validate=Range(min=1), metadata={"description": "Bet amount in Satoshis"})
+    table_id = fields.Int(required=True)
+    bet_amount = fields.Int(required=True, validate=Range(min=1))
 
 class BlackjackActionRequestSchema(Schema):
-    hand_id = fields.Int(required=True, validate=Range(min=1))
+    hand_id = fields.Int(required=True)
     action_type = fields.Str(required=True, validate=OneOf(['hit', 'stand', 'double', 'split']))
     hand_index = fields.Int(required=True, validate=Range(min=0)) # Removed load_default for required field
-
-<<<<<<< HEAD
 
 # --- Spacecrash Schemas ---
 class SpacecrashBetSchema(SQLAlchemyAutoSchema):
@@ -514,7 +255,6 @@
         # Fields for placing a bet (request)
         # For response, we might want to dump more fields
         only = ("bet_amount", "auto_eject_at")
-
 
     bet_amount = fields.Integer(required=True, validate=Range(min=1)) # Min 1 satoshi
     auto_eject_at = fields.Float(required=False, allow_none=True, validate=Range(min=1.01)) # Min eject 1.01x
@@ -567,7 +307,7 @@
     game_end_time = auto_field(dump_only=True)
     public_seed = auto_field(dump_only=True)
     status = auto_field(dump_only=True)
-=======
+
 # --- Poker Schemas (New) ---
 
 class PokerPlayerStateSchema(SQLAlchemyAutoSchema):
@@ -706,5 +446,4 @@
     current_bet_to_match_sats = fields.Int(dump_only=True, allow_none=True)
     min_raise_sats = fields.Int(allow_none=True, dump_only=True)
     last_action_description = fields.Str(allow_none=True, dump_only=True)
-    active_betting_round = fields.Str(allow_none=True, dump_only=True) # e.g., 'preflop', 'flop', 'turn', 'river'
->>>>>>> 247ef177
+    active_betting_round = fields.Str(allow_none=True, dump_only=True) # e.g., 'preflop', 'flop', 'turn', 'river'