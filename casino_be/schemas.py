--- conflicted
+++ resolved
@@ -4,18 +4,15 @@
 from datetime import datetime, timezone
 import re
 
-<<<<<<< HEAD
-# Updated import to include both Spacecrash and Poker models
+# Import all models - combining Spacecrash, Poker, and Plinko models
 from .models import (
     db, User, GameSession, SlotSpin, Transaction, BonusCode, Slot, SlotSymbol, SlotBet,
     BlackjackTable, BlackjackHand, BlackjackAction, UserBonus,
     SpacecrashGame, SpacecrashBet,  # Spacecrash models
-    PokerTable, PokerHand, PokerPlayerState  # Poker models
+    PokerTable, PokerHand, PokerPlayerState,  # Poker models
+    PlinkoDropLog  # Plinko models
 )
-=======
-from .models import db, User, GameSession, SlotSpin, Transaction, BonusCode, Slot, SlotSymbol, SlotBet, BlackjackTable, BlackjackHand, BlackjackAction, UserBonus, PlinkoDropLog # Import models
 from casino_be.utils.plinko_helper import STAKE_CONFIG, PAYOUT_MULTIPLIERS # Plinko specific imports
->>>>>>> 606da1c1
 
 # --- Helper ---
 def validate_password(password):
@@ -411,7 +408,6 @@
     seat_id = fields.Int(required=True, validate=Range(min=1, max=10, error="Seat ID must be between 1 and 10."))
     buy_in_amount = fields.Int(required=True, validate=Range(min=1, error="Buy-in amount must be positive."))
 
-<<<<<<< HEAD
 class LeavePokerTableSchema(Schema): # Usually table_id is in URL, user from JWT
     table_id = fields.Int(required=True)
 
@@ -453,11 +449,6 @@
     min_raise_sats = fields.Int(allow_none=True, dump_only=True)
     last_action_description = fields.Str(allow_none=True, dump_only=True)
     active_betting_round = fields.Str(allow_none=True, dump_only=True) # e.g., 'preflop', 'flop', 'turn', 'river'
-=======
-class BlackjackActionRequestSchema(Schema):
-    hand_id = fields.Int(required=True, validate=Range(min=1))
-    action_type = fields.Str(required=True, validate=OneOf(['hit', 'stand', 'double', 'split']))
-    hand_index = fields.Int(required=True, validate=Range(min=0)) # Removed load_default for required field
 
 # --- Plinko Schemas ---
 class PlinkoPlayRequestSchema(Schema):
@@ -481,5 +472,4 @@
                 raise ValidationError("new_balance is required when success is true.", "new_balance")
         else:
             if data.get('error') is None:
-                raise ValidationError("error is required when success is false.", "error")
->>>>>>> 606da1c1
+                raise ValidationError("error is required when success is false.", "error")