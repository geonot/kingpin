import { createRouter, createWebHistory } from 'vue-router';
import store from '@/store'; // Import store to check auth state

// View Components - Use dynamic imports for lazy loading
const Home = () => import('@views/Home.vue');
const Slots = () => import('@views/Slots.vue');
const Slot = () => import('@views/Slot.vue');
const Tables = () => import('@views/Tables.vue');
const Blackjack = () => import('@views/Blackjack.vue');
const Register = () => import('@views/Register.vue');
const Login = () => import('@views/Login.vue');
const Deposit = () => import('@views/Deposit.vue');
const Withdraw = () => import('@views/Withdraw.vue');
const Settings = () => import('@views/Settings.vue');
<<<<<<< HEAD
const Spacecrash = () => import('@/views/Spacecrash.vue'); // Import Spacecrash view
=======
const Plinko = () => import('@views/Plinko.vue'); // Added Plinko
>>>>>>> 606da1c1

// Placeholder components for routes added
const Terms = () => import('@/views/static/TermsPage.vue');
const Privacy = () => import('@/views/static/PrivacyPage.vue');
const ResponsibleGaming = () => import('@/views/static/ResponsibleGamingPage.vue');
const AdminDashboard = () => import('@/views/admin/AdminDashboard.vue');
const AccessDeniedPage = () => import('@/views/AccessDeniedPage.vue');


const routes = [
  {
    path: '/',
    name: 'Home',
    component: Home,
    meta: { title: 'Kingpin Casino - Home' }
  },
  {
    path: '/slots',
    name: 'Slots',
    component: Slots,
     meta: { title: 'Slots', requiresAuth: true } // Requires authentication
   },
  {
    path: '/slot/:id(\\d+)', // Ensure ID is numeric
    name: 'Slot',
    component: Slot,
    props: true, // Pass route params as props
    meta: { title: 'Play Slot', requiresAuth: true }
  },
  {
    path: '/tables',
    name: 'Tables',
    component: Tables,
    meta: { title: 'Table Games', requiresAuth: true }
  },
  {
    path: '/blackjack/:id(\\d+)', // Ensure ID is numeric
    name: 'Blackjack',
    component: Blackjack,
    props: true, // Pass route params as props
    meta: { title: 'Play Blackjack', requiresAuth: true }
  },
  {
    path: '/register',
    name: 'Register',
    component: Register,
    meta: { title: 'Register', guestOnly: true } // Only accessible if not logged in
  },
  {
    path: '/login',
    name: 'Login',
    component: Login,
    meta: { title: 'Login', guestOnly: true }
  },
  {
    path: '/deposit',
    name: 'Deposit',
    component: Deposit,
    meta: { title: 'Deposit', requiresAuth: true }
  },
  {
    path: '/withdraw',
    name: 'Withdraw',
    component: Withdraw,
    meta: { title: 'Withdraw', requiresAuth: true }
  },
  {
    path: '/settings',
    name: 'Settings',
    component: Settings,
    meta: { title: 'Settings', requiresAuth: true }
  },
  {
    path: '/spacecrash',
    name: 'Spacecrash',
    component: Spacecrash,
    meta: { title: 'Spacecrash', requiresAuth: true }
  },
   // Placeholder routes for footer links
  { path: '/terms', name: 'Terms', component: Terms, meta: { title: 'Terms & Conditions' } },
  { path: '/privacy', name: 'Privacy', component: Privacy, meta: { title: 'Privacy Policy' } },
  { path: '/responsible-gaming', name: 'ResponsibleGaming', component: ResponsibleGaming, meta: { title: 'Responsible Gaming' } },

   // Admin Route Example
   {
     path: '/admin',
     name: 'AdminDashboard',
     component: AdminDashboard,
     meta: { title: 'Admin Dashboard', requiresAuth: true, requiresAdmin: true } // Requires admin privileges
   },
  {
    path: '/access-denied',
    name: 'AccessDenied',
    component: AccessDeniedPage,
    meta: { title: 'Access Denied' }
  },
  {
    path: '/plinko',
    name: 'Plinko',
    component: Plinko,
    meta: { title: 'Plinko', requiresAuth: true }
  },

   // Catch-all 404 route
   {
     path: '/:pathMatch(.*)*', // Matches everything else
     name: 'NotFound',
     component: () => import('@/views/NotFoundPage.vue'),
     meta: { title: 'Page Not Found' }
   }
];

const router = createRouter({
  history: createWebHistory(process.env.BASE_URL), // Use HTML5 history mode
  routes,
  // Scroll behavior: scroll to top on new route navigation
  scrollBehavior(to, from, savedPosition) {
    if (savedPosition) {
      return savedPosition;
    } else {
      return { top: 0 };
    }
  }
});

// --- Navigation Guards ---
router.beforeEach((to, from, next) => {
  const isAuthenticated = store.getters.isAuthenticated;
  const isAdmin = store.getters.isAdmin;

  // Set page title
  document.title = `${to.meta.title || 'Kingpin Casino'}`;

  // Guest Only Routes (Login, Register)
  if (to.meta.guestOnly && isAuthenticated) {
    next({ name: 'Slots' }); // Redirect logged-in users away from guest pages
    return;
  }

  // Routes requiring Authentication
  if (to.meta.requiresAuth && !isAuthenticated) {
     // Store intended destination for redirect after login
    next({ name: 'Login', query: { redirect: to.fullPath } });
    return;
  }

  // Routes requiring Admin privileges
  if (to.meta.requiresAdmin && !isAdmin) {
      console.warn(`Access denied: Route ${to.name} requires admin privileges. User ID: ${store.state.user?.id}`); // Enhanced log
      // Redirect non-admins away to AccessDenied page
      next({ name: 'AccessDenied' }); // Changed from 'Slots'
      return;
  }

  // If no specific rules match, allow navigation
  next();
});

export default router;<|MERGE_RESOLUTION|>--- conflicted
+++ resolved
@@ -12,11 +12,8 @@
 const Deposit = () => import('@views/Deposit.vue');
 const Withdraw = () => import('@views/Withdraw.vue');
 const Settings = () => import('@views/Settings.vue');
-<<<<<<< HEAD
 const Spacecrash = () => import('@/views/Spacecrash.vue'); // Import Spacecrash view
-=======
 const Plinko = () => import('@views/Plinko.vue'); // Added Plinko
->>>>>>> 606da1c1
 
 // Placeholder components for routes added
 const Terms = () => import('@/views/static/TermsPage.vue');
@@ -95,6 +92,12 @@
     component: Spacecrash,
     meta: { title: 'Spacecrash', requiresAuth: true }
   },
+  {
+    path: '/plinko',
+    name: 'Plinko',
+    component: Plinko,
+    meta: { title: 'Plinko', requiresAuth: true }
+  },
    // Placeholder routes for footer links
   { path: '/terms', name: 'Terms', component: Terms, meta: { title: 'Terms & Conditions' } },
   { path: '/privacy', name: 'Privacy', component: Privacy, meta: { title: 'Privacy Policy' } },
@@ -112,12 +115,6 @@
     name: 'AccessDenied',
     component: AccessDeniedPage,
     meta: { title: 'Access Denied' }
-  },
-  {
-    path: '/plinko',
-    name: 'Plinko',
-    component: Plinko,
-    meta: { title: 'Plinko', requiresAuth: true }
   },
 
    // Catch-all 404 route
