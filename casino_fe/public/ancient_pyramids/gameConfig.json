--- conflicted
+++ resolved
@@ -26,9 +26,7 @@
         "icon": "/ancient_pyramids/sprite_0.png",
         "value": 1.0,
         "name": "Low Symbol 1",
-<<<<<<< HEAD
-        "cluster_payouts": {"5": 0.5, "6": 1.0, "7": 1.5}
-=======
+        "cluster_payouts": {"5": 0.5, "6": 1.0, "7": 1.5},
         "is_wild": false,
         "is_scatter": false,
         "is_bonus": false,
@@ -38,7 +36,6 @@
           "5": 5.0
         },
         "weight": 10.0
->>>>>>> 65d1123f
       },
       {
         "id": 2,
@@ -75,9 +72,7 @@
         "icon": "/ancient_pyramids/sprite_3.png",
         "value": 3.0,
         "name": "Mid Symbol 1",
-<<<<<<< HEAD
         "cluster_payouts": {"5": 1.0, "6": 2.0, "7": 3.0}
-=======
         "is_wild": false,
         "is_scatter": false,
         "is_bonus": false,
@@ -87,7 +82,6 @@
           "5": 15.0
         },
         "weight": 5.0
->>>>>>> 65d1123f
       },
       {
         "id": 5,
